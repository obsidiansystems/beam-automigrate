{-# LANGUAGE ViewPatterns #-}
{-# LANGUAGE RankNTypes #-}
{-# LANGUAGE GADTs #-}
{-# LANGUAGE FlexibleContexts     #-}
{-# LANGUAGE LambdaCase           #-}
module Database.Beam.Migrate
  ( fromDbSettings
  , Migration
  , migrate
  , runMigration
  , printMigration
  , createMigration
    -- * Handy re-exports
  , module Exports
  )
where

import           Control.Exception (throwIO)
import           Control.Monad.State.Strict
import           Control.Monad.Except
import           Control.Monad.IO.Class         ( liftIO
                                                , MonadIO
                                                )
import           Data.String                    ( fromString )
import qualified Data.Set                      as S
import qualified Data.Map.Strict               as M
import           Data.Map (Map)
import           Data.Text                      ( Text )
import qualified Data.Text                     as T
import qualified Data.Text.Encoding            as TE

import           GHC.Generics hiding (prec)


import           Database.Beam                  ( MonadBeam )
import           Database.Beam.Schema           ( DatabaseSettings )

import           Database.Beam.Migrate.Generic as Exports
import           Database.Beam.Migrate.Types   as Exports
import           Database.Beam.Migrate.Diff    as Exports
import           Database.Beam.Migrate.Postgres ( getSchema )
import qualified Database.Beam.Backend.SQL.AST as AST

import Database.Beam.Backend.SQL hiding (tableName)

import qualified Database.Beam.Postgres as Pg
import qualified Database.Beam.Postgres.Syntax as Pg

--
-- Potential API (sketched)
--

type AnnotatedDatabaseSettings be db = (DatabaseAnnotations, db)

data SchemaIdentifier = TBL TableName
                      | COL ColumnName
                      deriving (Show, Eq, Ord)

newtype DatabaseAnnotations =
    DatabaseAnnotations { getAnnotations :: Map SchemaIdentifier Annotation }

type Annotation = ()


-- | Turns a Beam's 'DatabaseSettings' into a 'Schema'.
fromDbSettings :: (Generic (DatabaseSettings be db), GSchema be db (Rep (DatabaseSettings be db)))
               => DatabaseSettings be db
               -> Schema
fromDbSettings db = gSchema db (from db)

type Migration m = ExceptT DiffError (StateT [Edit] m) ()

migrate :: MonadIO m => Pg.Connection -> Schema -> Migration m
migrate conn hsSchema = do
    dbSchema <- lift . liftIO $ getSchema conn
    let schemaDiff = diff hsSchema dbSchema
    case schemaDiff of
      Left e -> throwError e
      Right edits -> lift (put edits)

-- | Runs the input 'Migration'.
-- NOTE(adn) Currently this works only against the \"beam-postgres\" backend, as we are using the concrete
-- 'PgCommandSyntax' here.
runMigration :: (MonadBeam Pg.Postgres m, MonadIO m) => Migration m -> m ()
runMigration m = do
  migs <- evalMigration m
  case migs of
    Left e -> liftIO $ throwIO e
    Right edits -> runNoReturn $ Pg.PgCommandSyntax Pg.PgCommandTypeDdl (mconcat $ map toSqlSyntax edits)

-- Pg.PgCommandSyntax Pg.PgCommandTypeDdl 

toSqlSyntax :: Edit -> Pg.PgSyntax
toSqlSyntax = \case
<<<<<<< HEAD
  TableAdded tblName tbl ->
      ddlSyntax ("CREATE TABLE \"" <> tableName tblName
                                   <> "\" ("
                                   <> T.intercalate "," (map renderTableColumn (M.toList (tableColumns tbl)) <>
                                                         map renderCreateTableConstraint (S.toList (tableConstraints tbl))
                                                        )
=======
  TableAdded tblName tbl -> 
      ddlSyntax ("CREATE TABLE \"" <> tableName tblName 
                                   <> "\" (" 
                                   <> T.intercalate ", " (map renderTableColumn (M.toList (tableColumns tbl)) <>
                                                          filter (not . T.null) (map renderCreateTableConstraint (S.toList (tableConstraints tbl)))
                                                         )
>>>>>>> 5e2a26ec
                                   <> ")"
                )
  TableRemoved tblName    ->
      ddlSyntax ("DROP TABLE \"" <> tableName tblName <> "\"")
  TableConstraintAdded  tblName cstr ->
      updateSyntax (alterTable tblName <> "ADD CONSTRAINT " <> renderAlterTableConstraint cstr)
  TableConstraintRemoved tblName cstr ->
      updateSyntax (alterTable tblName <> "DROP CONSTRAINT " <> renderAlterTableConstraint cstr)
  ColumnAdded tblName colName col ->
      updateSyntax (alterTable tblName <> "ADD COLUMN \""
                                       <> columnName colName
                                       <> "\" "
                                       <> renderDataType (columnType col)
                                       <> " "
                                       <> T.intercalate " " (map renderColumnConstraint (S.toList $ columnConstraints col))
                   )
  ColumnRemoved tblName colName ->
      updateSyntax (alterTable tblName <> "DROP COLUMN \"" <> columnName colName <> "\"")
  ColumnTypeChanged tblName colName _old new ->
      updateSyntax (alterTable tblName <> "ALTER COLUMN \"" <> columnName colName <> "\" TYPE " <> renderDataType new)
  ColumnConstraintAdded tblName colName cstr ->
      updateSyntax (alterTable tblName <> "ALTER COLUMN \"" <> columnName colName <> "\" SET " <> renderColumnConstraint cstr)
  ColumnConstraintRemoved tblName colName cstr ->
      updateSyntax (alterTable tblName <> "ALTER COLUMN \"" <> columnName colName <> "\" DROP " <> renderColumnConstraint cstr)
  where
      ddlSyntax query    = Pg.emit . TE.encodeUtf8 $ query <> ";\n"
      updateSyntax query = Pg.emit . TE.encodeUtf8 $ query <> ";\n"

      alterTable :: TableName -> Text
      alterTable (TableName tName) = "ALTER TABLE \"" <> tName <> "\" "

      renderTableColumn :: (ColumnName, Column) -> Text
      renderTableColumn (colName, col) = columnName colName <> " " <> renderDataType (columnType col)

      renderCreateTableConstraint :: TableConstraint -> Text
      renderCreateTableConstraint = \case
        Unique _ cols     -> "UNIQUE (" <> T.intercalate ", " (map columnName (S.toList cols)) <> ")"
        PrimaryKey _ cols -> "PRIMARY KEY (" <> T.intercalate ", " (map columnName (S.toList cols)) <> ")"
        ForeignKey fname (tableName -> tName) (S.toList -> colPair) onDelete onUpdate ->
            let (fkCols, referenced) = (map (columnName . fst) colPair, map (columnName . snd) colPair)
            in "CONSTRAINT \"" <> fname 
                               <> "\" FOREIGN KEY (" 
                               <> T.intercalate ", " fkCols
                               <> ") REFERENCES \"" <> tName 
                               <> "\"(" <> T.intercalate ", " referenced <> ")" 
                               <> renderAction "ON DELETE" onDelete 
                               <> renderAction "ON UPDATE" onUpdate
        IsForeignKeyOf _tName _cols -> mempty

      renderAlterTableConstraint :: TableConstraint -> Text
      renderAlterTableConstraint = \case
        Unique cName _ -> cName
        PrimaryKey cName _ -> cName
        _ -> error "renderAlterTableConstraint: TODO"

      renderAction actionPrefix = \case
        NoAction   -> mempty
        Cascade    -> " " <> actionPrefix <> " " <> "CASCADE "
        Restrict   -> " " <> actionPrefix <> " " <> "RESTRICT "
        SetNull    -> " " <> actionPrefix <> " " <> "SET NULL "
        SetDefault -> " " <> actionPrefix <> " " <> "SET DEFAULT "

      renderColumnConstraint :: ColumnConstraint -> Text
      renderColumnConstraint = \case
        NotNull -> "NOT NULL"
        Default defValue -> "DEFAULT " <> defValue

      -- This function also overlaps with beam-migrate functionalities.
      renderDataType :: ColumnType -> Text
      renderDataType = \case
        AST.DataTypeChar varying prec charSet ->
            let ty = if varying then "VARCHAR" else "CHAR"
            in ty <> sqlOptPrec prec <> sqlOptCharSet charSet
        AST.DataTypeNationalChar varying prec ->
            let ty = if varying then "NATIONAL CHARACTER VARYING" else "NATIONAL CHAR"
            in ty <> sqlOptPrec prec
        AST.DataTypeBit varying prec ->
            let ty = if varying then "BIT VARYING" else "BIT"
            in ty <> sqlOptPrec prec
        AST.DataTypeNumeric prec -> "NUMERIC" <> sqlOptNumericPrec prec
        AST.DataTypeDecimal prec -> "DOUBLE" <> sqlOptNumericPrec prec
        AST.DataTypeInteger -> "INT"
        AST.DataTypeSmallInt -> "SMALLINT"
        AST.DataTypeBigInt -> "BIGINT"
        AST.DataTypeFloat prec -> "FLOAT" <> sqlOptPrec prec
        AST.DataTypeReal -> "REAL"
        AST.DataTypeDoublePrecision -> "DOUBLE PRECISION"
        AST.DataTypeDate -> "DATE"
        AST.DataTypeTime prec withTz ->
          let ty = "TIME" <> sqlOptPrec prec <> if withTz then " WITH TIME ZONE" else mempty
          in ty <> sqlOptPrec prec
        AST.DataTypeTimeStamp prec withTz ->
          let ty = "TIMESTAMP" <> sqlOptPrec prec <> if withTz then " WITH TIME ZONE" else mempty
          in ty <> sqlOptPrec prec
        AST.DataTypeInterval _i -> error "DataTypeInterval not supported yet."
        AST.DataTypeIntervalFromTo _from _to -> error "DataTypeIntervalFromTo not supported yet."
        AST.DataTypeBoolean -> "BOOL"
        AST.DataTypeBinaryLargeObject ->
            error "DataTypeBinaryLargeObject not supported yet."
        AST.DataTypeCharacterLargeObject ->
            error "DataTypeCharacterLargeObject not supported yet."
        AST.DataTypeArray _dt _int ->
            error "DataTypeArray not supported yet."
        AST.DataTypeRow _rows ->
            error "DataTypeRow not supported yet."
        AST.DataTypeDomain nm -> "\"" <> nm <> "\""


-- NOTE(adn) Unfortunately these combinators are not re-exported by beam.

sqlOptPrec :: Maybe Word -> Text
sqlOptPrec Nothing = mempty
sqlOptPrec (Just x) = "(" <> fromString (show x) <> ")"

sqlOptCharSet :: Maybe Text -> Text
sqlOptCharSet Nothing = mempty
sqlOptCharSet (Just cs) = " CHARACTER SET " <> cs

sqlOptNumericPrec :: Maybe (Word, Maybe Word) -> Text
sqlOptNumericPrec Nothing = mempty
sqlOptNumericPrec (Just (prec, Nothing)) = sqlOptPrec (Just prec)
sqlOptNumericPrec (Just (prec, Just dec)) = "(" <> fromString (show prec) <> ", " <> fromString (show dec) <> ")"

evalMigration :: Monad m => Migration m -> m (Either DiffError [Edit])
evalMigration m = do
    (a, s) <- runStateT (runExceptT m) mempty
    case a of
      Left e    -> pure (Left e)
      Right ()  -> pure (Right s)

-- | Create the migration from a 'Diff'.
createMigration :: Monad m => Diff -> Migration m
createMigration (Left e) = throwError e
createMigration (Right edits) = ExceptT $ do
    put edits
    pure (Right ())


printMigration :: MonadIO m => Migration m -> m ()
printMigration m = do
    (a, edits) <- runStateT (runExceptT m) mempty
    case a of
      Left e    -> liftIO $ throwIO e
      Right ()  -> do
        let pgSyntax = map toSqlSyntax edits
        liftIO $ putStrLn (unlines $ map displaySyntax pgSyntax)<|MERGE_RESOLUTION|>--- conflicted
+++ resolved
@@ -92,21 +92,12 @@
 
 toSqlSyntax :: Edit -> Pg.PgSyntax
 toSqlSyntax = \case
-<<<<<<< HEAD
-  TableAdded tblName tbl ->
-      ddlSyntax ("CREATE TABLE \"" <> tableName tblName
-                                   <> "\" ("
-                                   <> T.intercalate "," (map renderTableColumn (M.toList (tableColumns tbl)) <>
-                                                         map renderCreateTableConstraint (S.toList (tableConstraints tbl))
-                                                        )
-=======
   TableAdded tblName tbl -> 
       ddlSyntax ("CREATE TABLE \"" <> tableName tblName 
                                    <> "\" (" 
                                    <> T.intercalate ", " (map renderTableColumn (M.toList (tableColumns tbl)) <>
                                                           filter (not . T.null) (map renderCreateTableConstraint (S.toList (tableConstraints tbl)))
                                                          )
->>>>>>> 5e2a26ec
                                    <> ")"
                 )
   TableRemoved tblName    ->
