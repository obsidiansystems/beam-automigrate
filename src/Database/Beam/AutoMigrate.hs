--- conflicted
+++ resolved
@@ -686,7 +686,7 @@
     pshow' = LT.toStrict . PS.pShow
 
 prettyPrintEdits :: [WithPriority Edit] -> IO ()
-prettyPrintEdits edits = putStrLn $ T.unpack $ T.unlines $ fmap (prettyEditSQL . fst . unPriority) edits
+prettyPrintEdits edits = putStrLn $ T.unpack $ T.unlines $ fmap (prettyEditSQL . fst . unPriority) (sortEdits edits)
 
 -- | Compare the existing schema in the database with the expected
 -- schema in Haskell and try to edit the existing schema as necessary
@@ -718,11 +718,7 @@
         putStrLn "No database migration required, continuing startup."
       Right edits -> do
         putStrLn "Database migration required, attempting..."
-<<<<<<< HEAD
         prettyPrintEdits edits
-=======
-        putStrLn $ T.unpack $ T.unlines $ fmap (prettyEditSQL . fst . unPriority) (sortEdits edits)
->>>>>>> 7a2bd402
 
         try (runMigrationWithEditUpdate Prelude.id conn expectedHaskellSchema) >>= \case
           Left (e :: SomeException) ->
