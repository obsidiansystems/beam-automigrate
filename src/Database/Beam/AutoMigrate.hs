{-# LANGUAGE ConstraintKinds #-}
{-# LANGUAGE DataKinds #-}
{-# LANGUAGE FlexibleContexts #-}
{-# LANGUAGE GADTs #-}
{-# LANGUAGE LambdaCase #-}
{-# LANGUAGE PolyKinds #-}
{-# LANGUAGE RankNTypes #-}
{-# LANGUAGE ScopedTypeVariables #-}
{-# LANGUAGE TypeApplications #-}
{-# LANGUAGE ViewPatterns #-}

-- | This module provides the high-level API to migrate a database.
module Database.Beam.AutoMigrate
  ( -- * Annotating a database
    -- $annotatingDbSettings
    defaultAnnotatedDbSettings,

    -- * Generating a Schema
    -- $generatingASchema
    fromAnnotatedDbSettings,

    -- * Downcasting an AnnotatedDatabaseSettings into a simple DatabaseSettings
    deAnnotateDatabase,

    -- * Generating and running migrations
    Migration,
    migrate,
    runMigrationUnsafe,
    runMigrationWithEditUpdate,
    tryRunMigrationsWithEditUpdate,
    calcMigrationSteps,

    -- * Creating a migration from a Diff
    createMigration,

    -- * Migration utility functions
    splitEditsOnSafety,
    fastApproximateRowCountFor,

    -- * Printing migrations for debugging purposes
    prettyEditActionDescription,
    prettyEditSQL,
    showMigration,
    printMigration,
    printMigrationIO,

    -- * Unsafe functions
    unsafeRunMigration,

    -- * Handy re-exports
    module Exports,

    -- * Internals
    FromAnnotated,
    ToAnnotated,
    sqlSingleQuoted,
    sqlEscaped,
    editToSqlCommand,
  )
where

import Control.Exception
import Control.Monad.Except
import Control.Monad.Identity (runIdentity)
import Control.Monad.State.Strict
import Data.Bifunctor (first)
import Data.Function ((&))
import Data.Int (Int64)
import Data.List (foldl')
import qualified Data.Map.Strict as M
import Data.Maybe (fromMaybe)
import Data.Proxy
import qualified Data.Set as S
import Data.String.Conv (toS)
import Data.Text (Text)
import qualified Data.Text as T
import qualified Data.Text.Encoding as TE
import qualified Data.Text.Lazy as LT
import Database.Beam.AutoMigrate.Annotated as Exports
import Database.Beam.AutoMigrate.Compat as Exports
import Database.Beam.AutoMigrate.Diff as Exports
import Database.Beam.AutoMigrate.Generic as Exports
import Database.Beam.AutoMigrate.Postgres (getSchema)
import Database.Beam.AutoMigrate.Types as Exports
import Database.Beam.AutoMigrate.Util hiding (tableName)
import Database.Beam.AutoMigrate.Validity as Exports
import Database.Beam.Backend.SQL hiding (tableName)
import qualified Database.Beam.Backend.SQL.AST as AST
import qualified Database.Beam.Postgres as Pg
import qualified Database.Beam.Postgres.Syntax as Pg
import Database.Beam.Schema (Database, DatabaseSettings)
import Database.Beam.Schema.Tables (DatabaseEntity (..))
import qualified Database.PostgreSQL.Simple as Pg
import GHC.Generics hiding (prec)
import Control.Lens (over, (^.), _1, _2)
import qualified Text.Pretty.Simple as PS

-- $annotatingDbSettings
-- The first thing to do in order to be able to use this library is to convert a Beam's 'DatabaseSettings'
-- into an 'AnnotatedDatabaseSettings'. You typically have two options in order to do that:
--
-- 1. If you don't have an existing 'DatabaseSettings' from a previous application, you can simply call
--    'defaultAnnotatedDbSettings' with 'defaultDbSettings', as in @defaultAnnotatedDbSettings defaultDbSettings@;
--
-- 2. If you are starting from an existing 'DatabaseSettings', then simply call 'defaultAnnotatedDbSettings'
--    passing your existing 'DatabaseSettings'.

-- | Simple synonym to make the signatures for 'defaultAnnotatedDbSettings' and 'fromAnnotatedDbSettings'
-- less scary. From a user's standpoint, there is nothing you have to implement.
type ToAnnotated (be :: *) (db :: DatabaseKind) e1 e2 =
  ( Generic (db (e1 be db)),
    Generic (db (e2 be db)),
    Database be db,
    GZipDatabase
      be
      (e1 be db)
      (e2 be db)
      (e2 be db)
      (Rep (db (e1 be db)))
      (Rep (db (e2 be db)))
      (Rep (db (e2 be db)))
  )

-- | Simple class to make the signatures for 'defaultAnnotatedDbSettings' and 'fromAnnotatedDbSettings'
-- less scary. From a user's standpoint, there is nothing you have to implement.
type FromAnnotated (be :: *) (db :: DatabaseKind) e1 e2 =
  ( Generic (db (e1 be db)),
    Generic (db (e2 be db)),
    Database be db,
    GZipDatabase
      be
      (e2 be db)
      (e2 be db)
      (e1 be db)
      (Rep (db (e2 be db)))
      (Rep (db (e2 be db)))
      (Rep (db (e1 be db)))
  )

-- | Turns a Beam's 'DatabaseSettings' into an 'AnnotatedDatabaseSettings'.
defaultAnnotatedDbSettings ::
  forall be db.
  ToAnnotated be db DatabaseEntity AnnotatedDatabaseEntity =>
  DatabaseSettings be db ->
  AnnotatedDatabaseSettings be db
defaultAnnotatedDbSettings db =
  runIdentity $
    zipTables (Proxy @be) annotate db (undefined :: AnnotatedDatabaseSettings be db)
  where
    annotate ::
      ( Monad m,
        IsAnnotatedDatabaseEntity be ty,
        AnnotatedDatabaseEntityRegularRequirements be ty
      ) =>
      DatabaseEntity be db ty ->
      AnnotatedDatabaseEntity be db ty ->
      m (AnnotatedDatabaseEntity be db ty)
    annotate (DatabaseEntity edesc) _ =
      pure $ AnnotatedDatabaseEntity (dbAnnotatedEntityAuto edesc) (DatabaseEntity edesc)

-- | Downcast an 'AnnotatedDatabaseSettings' into Beam's standard 'DatabaseSettings'.
deAnnotateDatabase ::
  forall be db.
  FromAnnotated be db DatabaseEntity AnnotatedDatabaseEntity =>
  AnnotatedDatabaseSettings be db ->
  DatabaseSettings be db
deAnnotateDatabase db =
  runIdentity $ zipTables (Proxy @be) (\ann _ -> pure $ ann ^. deannotate) db db

-- $generatingASchema
-- Once you have an 'AnnotatedDatabaseSettings', you can produce a 'Schema' simply by calling
-- 'fromAnnotatedDbSettings'. The second parameter can be used to selectively turn off automatic FK-discovery
-- for one or more tables. For more information about specifying your own table constraints, refer to the
-- 'Database.Beam.AutoMigrate.Annotated' module.

-- | Turns an 'AnnotatedDatabaseSettings' into a 'Schema'. Under the hood, this function will do the
-- following:
--
-- * It will turn each 'TableEntity' of your database into a 'Table';
-- * It will turn each 'PgEnum' enumeration type into an 'Enumeration', which will map to an @ENUM@ type in the DB;
-- * It will run what we call the __/automatic FK-discovery algorithm/__. What this means practically speaking
--   is that if a reference to an external 'PrimaryKey' is found, and such 'PrimaryKey' uniquely identifies
--   another 'TableEntity' in your database, the automatic FK-discovery algorithm will turn into into a
--   'ForeignKey' 'TableConstraint', without any user intervention. In case there is ambiguity instead, the
--   library will fail with a static error until the user won't disable the relevant tables (via the provided
--  'Proxy' type) and annotate them to do the \"right thing\".
fromAnnotatedDbSettings ::
  ( FromAnnotated be db DatabaseEntity AnnotatedDatabaseEntity,
    GSchema be db anns (Rep (AnnotatedDatabaseSettings be db))
  ) =>
  AnnotatedDatabaseSettings be db ->
  Proxy (anns :: [Annotation]) ->
  Schema
fromAnnotatedDbSettings db p = gSchema db p (from db)

editsToPgSyntax :: [WithPriority Edit] -> [Pg.PgSyntax]
editsToPgSyntax = map (toSqlSyntax . fst . unPriority)

-- | A database 'Migration'.
type Migration m = ExceptT MigrationError (StateT [WithPriority Edit] m) ()

data MigrationError
  = DiffFailed DiffError
  | HaskellSchemaValidationFailed [ValidationFailed]
  | DatabaseSchemaValidationFailed [ValidationFailed]
  | UnsafeEditsDetected [EditAction]
  deriving (Show)

instance Exception MigrationError

-- | Split the given list of 'Edit's based on their 'EditSafety' setting.
splitEditsOnSafety :: [WithPriority Edit] -> ([WithPriority Edit], [WithPriority Edit])
splitEditsOnSafety =
  foldl'
    ( \acc p ->
        if editSafetyIs Unsafe (fst $ unPriority p)
          then over _1 (p :) acc
          else over _2 (p :) acc
    )
    (mempty, mempty)

-- | Given a 'Connection' to a database and a 'Schema' (which can be generated using 'fromAnnotatedDbSettings')
-- it returns a 'Migration', which can then be executed via 'runMigration'.
migrate :: MonadIO m => Pg.Connection -> Schema -> Migration m
migrate conn hsSchema = do
  dbSchema <- lift . liftIO $ getSchema conn
  liftEither $ first HaskellSchemaValidationFailed (validateSchema hsSchema)
  liftEither $ first DatabaseSchemaValidationFailed (validateSchema dbSchema)
  let schemaDiff = diff hsSchema dbSchema
  case schemaDiff of
    Left e -> throwError (DiffFailed e)
    Right edits -> lift (put edits)

-- | Runs the input 'Migration' in a concrete 'Postgres' backend.
--
-- __IMPORTANT:__ This function /does not/ run inside a SQL transaction, hence the @unsafe@ prefix.
unsafeRunMigration :: (MonadBeam Pg.Postgres m, MonadIO m) => Migration m -> m ()
unsafeRunMigration m = do
  migs <- evalMigration m
  case migs of
    Left e -> liftIO $ throwIO e
    Right (sortEdits -> edits) ->
      runNoReturn $ Pg.PgCommandSyntax Pg.PgCommandTypeDdl (mconcat . editsToPgSyntax $ edits)

-- | Runs the input 'Migration' in a concrete 'Postgres' backend.
runMigrationUnsafe :: MonadBeam Pg.Postgres Pg.Pg => Pg.Connection -> Migration Pg.Pg -> IO ()
runMigrationUnsafe conn mig = Pg.withTransaction conn $ Pg.runBeamPostgres conn (unsafeRunMigration mig)

-- | Run the steps of the migration in priority order, providing a hook to allow the user
-- to take action for 'Unsafe' edits. The given function is only called for unsafe edits.
--
-- This allows you to perform some checks for when the edit safe in some circumstances.
--
-- * Deleting an empty table/column
-- * Making an empty column non-nullable
runMigrationWithEditUpdate ::
  MonadBeam Pg.Postgres Pg.Pg =>
  ([WithPriority Edit] -> [WithPriority Edit]) ->
  Pg.Connection ->
  Schema ->
  IO ()
runMigrationWithEditUpdate editUpdate conn hsSchema = do
  -- Create the migration with all the safeety information
  edits <- either throwIO pure =<< evalMigration (migrate conn hsSchema)
  -- Apply the user function to possibly update the list of edits to allow the user to
  -- intervene in the event of unsafe edits.
  let newEdits = sortEdits $ editUpdate $ sortEdits edits
  -- If the new list of edits still contains any unsafe edits then fail out.

  when (newEdits /= sortEdits edits) $ do
    putStrLn "Changes requested to diff induced migration. Attempting..."
    prettyPrintEdits newEdits

  when (any (editSafetyIs Unsafe . fst . unPriority) newEdits) $
    throwIO $ UnsafeEditsDetected $ fmap (\(WithPriority (e, _)) -> _editAction e) newEdits

  -- Execute all the edits within a single transaction so we rollback if any of them fail.
  Pg.withTransaction conn $
    Pg.runBeamPostgres conn $
      forM_ newEdits $ \(WithPriority (edit, _)) -> do
        case _editCondition edit of
          Right Unsafe -> liftIO $ throwIO $ UnsafeEditsDetected [_editAction edit]
          -- Safe or slow, run that edit.
          Right safeMaybeSlow -> safeOrSlow safeMaybeSlow edit
          Left ec -> do
            -- Edit is conditional, run the condition to see how safe it is to run this edit.
            printmsg $ "edit has condition: " <> toS (prettyEditConditionQuery ec)
            checkedSafety <- _editCondition_check ec
            case checkedSafety of
              Unsafe -> do
                -- Edit determined to be unsafe, don't run it.
                printmsg "edit unsafe by condition"
                liftIO $ throwIO $ UnsafeEditsDetected [_editAction edit]
              safeMaybeSlow -> do
                -- Safe or slow, run that edit.
                printmsg "edit condition satisfied"
                safeOrSlow safeMaybeSlow edit
  where
    safeOrSlow safety edit = do
      when (safety == PotentiallySlow) $ do
        printmsg "Running potentially slow edit"
        printmsg $ T.unpack $ prettyEditActionDescription $ _editAction edit

      runNoReturn $ editToSqlCommand edit

    printmsg :: MonadIO m => String -> m ()
    printmsg = liftIO . putStrLn . mappend "[beam-migrate] "

-- | Helper query to retrieve the approximate row count from the @pg_class@ table.
--
-- Number of live rows in the table. This is only an estimate used by the planner. It is
-- updated by VACUUM, ANALYZE, and a few DDL commands such as CREATE INDEX.
--
-- This can be used as a check to see if an otherwise 'Unsafe' 'EditAction' is safe to execute.
--
-- See:
-- * <https://wiki.postgresql.org/wiki/Count_estimate PostgreSQL Wiki Count Estimate> and
-- * <https://www.postgresql.org/docs/current/catalog-pg-class.html PostgreSQL Manual for @pg_class@>
-- for more information.
fastApproximateRowCountFor :: TableName -> Pg.Pg (Maybe Int64)
fastApproximateRowCountFor tblName = runReturningOne $ selectCmd $ Pg.PgSelectSyntax $ qry
  where
    qry =
      Pg.emit $
        toS $
          "SELECT reltuples AS approximate_row_count FROM pg_class WHERE relname = "
            <> sqlEscaped (tableName tblName)
            <> ";"

-- Unfortunately Postgres' syntax is different when setting or dropping constaints. For example when we
-- drop the default value we /don't/ repeat which was the original default value (which makes sense), but
-- doing so means we have to discriminate between these two events to render the SQL fragment correctly.
data AlterTableAction
  = SetConstraint
  | DropConstraint
  deriving (Show, Eq)

-- | Converts a single 'Edit' into the relevant 'PgSyntax' necessary to generate the final SQL.
toSqlSyntax :: Edit -> Pg.PgSyntax
toSqlSyntax e =
  safetyPrefix $ _editAction e & \case
    EditAction_Automatic ea -> case ea of
      TableAdded tblName tbl ->
        ddlSyntax
          ( "CREATE TABLE " <> sqlEscaped (tableName tblName)
              <> " ("
              <> T.intercalate ", " (map renderTableAddedColumn (M.toList (tableColumns tbl)))
              <> ")"
          )
      TableRemoved tblName ->
        ddlSyntax ("DROP TABLE " <> sqlEscaped (tableName tblName))
      PrimaryKeyAdded tblName cstr copt ->
        updateSyntax (alterTable tblName <> " ADD " <> renderCreatePrimaryKeyConstraint cstr copt)
      UniqueConstraintAdded tblName cstr copt ->
        updateSyntax (alterTable tblName <> " ADD " <> renderCreateUniqueConstraint cstr copt)
      ForeignKeyAdded tblName cstr copt ->
        updateSyntax (alterTable tblName <> " ADD " <> renderCreateForeignKeyConstraint cstr copt)

      RenameConstraint tblName (ConstraintName oldName) (ConstraintName newName) ->
        updateSyntax (alterTable tblName
          <> " RENAME CONSTRAINT "
          <> sqlEscaped oldName
          <> " TO "
          <> sqlEscaped newName)
      TableConstraintRemoved tblName cstr ->
        updateSyntax (alterTable tblName <> renderDropConstraint cstr)
      SequenceAdded sName s -> createSequenceSyntax sName s
      SequenceRemoved sName -> dropSequenceSyntax sName
      SequenceRenamed oldName newName -> renameSequenceSyntax oldName newName
      SequenceSetOwner sName newOwner -> setSequenceOwnerSyntax sName newOwner
      EnumTypeAdded tyName vals -> createTypeSyntax tyName vals
      EnumTypeRemoved (EnumerationName tyName) -> ddlSyntax ("DROP TYPE " <> tyName)
      EnumTypeValueAdded (EnumerationName tyName) newVal order insPoint ->
        ddlSyntax
          ( "ALTER TYPE " <> tyName
              <> " ADD VALUE "
              <> sqlSingleQuoted newVal
              <> " "
              <> renderInsertionOrder order
              <> " "
              <> sqlSingleQuoted insPoint
          )
      ColumnAdded tblName colName col ->
        updateSyntax
          ( alterTable tblName
              <> "ADD COLUMN "
              <> sqlEscaped (columnName colName)
              <> " "
              <> renderDataTypeAdd col
          )
      ColumnRemoved tblName colName ->
        updateSyntax (alterTable tblName <> "DROP COLUMN " <> sqlEscaped (columnName colName))
      ColumnTypeChanged tblName colName _old new ->
        updateSyntax
          ( alterTable tblName <> "ALTER COLUMN "
              <> sqlEscaped (columnName colName)
              <> " TYPE "
              <> renderDataType new
          )
      ColumnNullableChanged tblName colName nullConstr -> 
        updateSyntax
          ( alterTable tblName <> "ALTER COLUMN "
            <> sqlEscaped (columnName colName)
            <> case nullConstr of
              Null -> " DROP NOT NULL"
              NotNull -> " SET NOT NULL"
          )
      ColumnDefaultChanged tblName colName dfltConst -> 
        updateSyntax
          ( alterTable tblName <> "ALTER COLUMN "
            <> sqlEscaped (columnName colName)
            <> case dfltConst of
              Nothing -> " DROP DEFAULT"
              Just d -> " SET " <> renderColumnDefault d
          )
    EditAction_Manual ea -> case ea of
      ColumnRenamed tblName oldName newName ->
        updateSyntax
          ( alterTable tblName <> "RENAME COLUMN "
            <> sqlEscaped (columnName oldName)
            <> " TO "
            <> sqlEscaped (columnName newName)
          )
  where
    safetyPrefix query =
      if editSafetyIs Safe e
        then Pg.emit "        " <> query
        else Pg.emit "<UNSAFE>" <> query

    ddlSyntax query = Pg.emit . TE.encodeUtf8 $ query <> ";\n"
    updateSyntax query = Pg.emit . TE.encodeUtf8 $ query <> ";\n"

    alterTable :: TableName -> Text
    alterTable (TableName tName) = "ALTER TABLE " <> sqlEscaped tName <> " "

    renderTableAddedColumn :: (ColumnName, Column) -> Text
    renderTableAddedColumn (colName, col) =
      sqlEscaped (columnName colName) <> " "
        <> renderDataTypeAdd col

    renderInsertionOrder :: InsertionOrder -> Text
    renderInsertionOrder Before = "BEFORE"
    renderInsertionOrder After = "AFTER"

    renderCreateUniqueConstraint :: Unique -> UniqueConstraintOptions -> Text
    renderCreateUniqueConstraint (Unique cols) (UniqueConstraintOptions fname) =
        conKeyword fname
          <> " UNIQUE ("
          <> T.intercalate ", " (map (sqlEscaped . columnName) (S.toList cols))
          <> ")"
    renderCreatePrimaryKeyConstraint :: PrimaryKeyConstraint -> UniqueConstraintOptions -> Text
    renderCreatePrimaryKeyConstraint (PrimaryKey cols) (UniqueConstraintOptions fname) =
        conKeyword fname
          <> " PRIMARY KEY ("
          <> T.intercalate ", " (map (sqlEscaped . columnName) (S.toList cols))
          <> ")"
    renderCreateForeignKeyConstraint :: ForeignKey -> ForeignKeyConstraintOptions -> Text
    renderCreateForeignKeyConstraint (ForeignKey (tableName -> tName) (S.toList -> colPair)) constr  =
        let (fkCols, referenced) =
              ( map (sqlEscaped . columnName . fst) colPair,
                map (sqlEscaped . columnName . snd) colPair
              )
         in conKeyword (foreignKeyConstraintName constr)
              <> " FOREIGN KEY ("
              <> T.intercalate ", " fkCols
              <> ") REFERENCES "
              <> sqlEscaped tName
              <> "("
              <> T.intercalate ", " referenced
              <> ")"
              <> renderAction "ON DELETE" (onDelete constr)
              <> renderAction "ON UPDATE" (onUpdate constr)

    conKeyword = \case
      Nothing -> ""
      Just (ConstraintName fname) -> "CONSTRAINT " <> sqlEscaped fname

    renderDropConstraint :: ConstraintName -> Text
    renderDropConstraint = mappend "DROP CONSTRAINT " . sqlEscaped . unConsraintName

    renderAction actionPrefix = \case
      NoAction -> mempty
      Cascade -> " " <> actionPrefix <> " " <> "CASCADE "
      Restrict -> " " <> actionPrefix <> " " <> "RESTRICT "
      SetNull -> " " <> actionPrefix <> " " <> "SET NULL "
      SetDefault -> " " <> actionPrefix <> " " <> "SET DEFAULT "

    createTypeSyntax :: EnumerationName -> Enumeration -> Pg.PgSyntax
    createTypeSyntax (EnumerationName ty) (Enumeration vals) =
      Pg.emit $
        toS $
          "CREATE TYPE " <> ty <> " AS ENUM (" <> T.intercalate "," (map sqlSingleQuoted vals) <> ");\n"

    createSequenceSyntax :: SequenceName -> Maybe Sequence -> Pg.PgSyntax
    createSequenceSyntax (SequenceName sName) sOwner = Pg.emit $ toS
      $ "CREATE SEQUENCE " <> sqlEscaped sName
      <> sequenceOwnerSyntax sOwner
      <> ";\n"

    renameSequenceSyntax :: SequenceName -> SequenceName -> Pg.PgSyntax
    renameSequenceSyntax (SequenceName sName) (SequenceName sName') = Pg.emit $ toS
      $ "ALTER SEQUENCE " <> sqlEscaped sName
      <> "RENAME TO " <> sqlEscaped sName'
      <> ";\n"

    setSequenceOwnerSyntax :: SequenceName -> Maybe Sequence -> Pg.PgSyntax
    setSequenceOwnerSyntax (SequenceName sName) sOwner = Pg.emit $ toS
      $ "ALTER SEQUENCE " <> sqlEscaped sName
      <> sequenceOwnerSyntax sOwner
      <> ";\n"


    sequenceOwnerSyntax :: Maybe Sequence -> Text
    sequenceOwnerSyntax sOwner = " OWNED BY " <> case sOwner of
      Nothing -> " NONE "
      Just (Sequence (tableName -> tName) (columnName -> cName)) ->
        sqlEscaped tName <> "." <> sqlEscaped cName

    dropSequenceSyntax :: SequenceName -> Pg.PgSyntax
    dropSequenceSyntax (SequenceName s) = Pg.emit $ toS $ "DROP SEQUENCE " <> sqlEscaped s <> ";\n"

renderStdType :: AST.DataType -> Text
renderStdType = \case
  -- From the Postgres' documentation:
  -- \"character without length specifier is equivalent to character(1).\"
  (AST.DataTypeChar False prec charSet) ->
    "CHAR" <> sqlOptPrec (Just $ fromMaybe 1 prec) <> sqlOptCharSet charSet
  (AST.DataTypeChar True prec charSet) ->
    "VARCHAR" <> sqlOptPrec prec <> sqlOptCharSet charSet
  (AST.DataTypeNationalChar varying prec) ->
    let ty = if varying then "NATIONAL CHARACTER VARYING" else "NATIONAL CHAR"
     in ty <> sqlOptPrec prec
  (AST.DataTypeBit varying prec) ->
    let ty = if varying then "BIT VARYING" else "BIT"
     in ty <> sqlOptPrec prec
  (AST.DataTypeNumeric prec) -> "NUMERIC" <> sqlOptNumericPrec prec
  -- Even though beam emits 'DOUBLE here'
  -- (see: https://github.com/tathougies/beam/blob/b245bf2c0b4c810dbac334d08ca572cec49e4d83/beam-postgres/Database/Beam/Postgres/Syntax.hs#L544)
  -- the \"double\" type doesn't exist in Postgres.
  -- Rather, the "NUMERIC" and "DECIMAL" types are equivalent in Postgres, and that's what we use here.
  (AST.DataTypeDecimal prec) -> "NUMERIC" <> sqlOptNumericPrec prec
  AST.DataTypeInteger -> "INT"
  AST.DataTypeSmallInt -> "SMALLINT"
  AST.DataTypeBigInt -> "BIGINT"
  (AST.DataTypeFloat prec) -> "FLOAT" <> sqlOptPrec prec
  AST.DataTypeReal -> "REAL"
  AST.DataTypeDoublePrecision -> "DOUBLE PRECISION"
  AST.DataTypeDate -> "DATE"
  (AST.DataTypeTime prec withTz) -> wTz withTz "TIME" prec <> sqlOptPrec prec
  (AST.DataTypeTimeStamp prec withTz) -> wTz withTz "TIMESTAMP" prec <> sqlOptPrec prec
  (AST.DataTypeInterval _i) ->
    error $
      "Impossible: DataTypeInterval doesn't map to any SQLXX beam typeclass, so we don't know"
        <> " how to render it."
  (AST.DataTypeIntervalFromTo _from _to) ->
    error $
      "Impossible: DataTypeIntervalFromTo doesn't map to any SQLXX beam typeclass, so we don't know"
        <> " how to render it."
  AST.DataTypeBoolean -> "BOOL"
  AST.DataTypeBinaryLargeObject -> "BYTEA"
  AST.DataTypeCharacterLargeObject -> "TEXT"
  (AST.DataTypeArray dt sz) ->
    renderStdType dt <> "[" <> T.pack (show sz) <> "]"
  (AST.DataTypeRow _rows) ->
    error "DataTypeRow not supported both for beam-postgres and this library."
  (AST.DataTypeDomain nm) -> "\"" <> nm <> "\""
  where
    wTz withTz tt prec =
      tt <> sqlOptPrec prec <> (if withTz then " WITH" else " WITHOUT") <> " TIME ZONE"

-- -- as a special case, when adding a column, we can potentially specify SERIAL, and save some effort creating a name for a sequence and setting it's ownership up.k
renderDataTypeAdd :: Column -> Text
renderDataTypeAdd col =
  let
    autoIncrement = Just (Autoincrement Nothing) == columnDefault (columnConstraints col)
    dataType = case (autoIncrement, (columnType col)) of
      (False, cType) -> renderDataType cType
      (True, SqlStdType AST.DataTypeInteger) -> " SERIAL "
      (True, SqlStdType AST.DataTypeSmallInt) -> " SMALLSERIAL "
      (True, SqlStdType AST.DataTypeBigInt) -> " BIGSERIAL "
      (True, dtype) -> error $ "inferred illegal autoincrement column: " <> show dtype
  in mconcat
    [ dataType
    , case columnNullable $ columnConstraints col of
      NotNull -> " NOT NULL"
      Null -> " "
    , foldMap renderColumnDefault $ columnDefault $ columnConstraints col

    ]

-- | render the part of a columnconstraint that sets its' default.  This
-- renders nothing if the sequence name is not known; and so should not be
-- called if that's possible outside of a context that also adds the column as
-- a SERIAL type.   It's up to the caller to prefix SET or DROP when needed.
renderColumnDefault :: DefaultConstraint -> Text
renderColumnDefault = \case
  Autoincrement Nothing -> "" -- Don't render the default, use "serial/bigserial" as tye type instead
  defValue -> "DEFAULT " <> case defValue of
    DefaultExpr defValueExpr -> defValueExpr
    Autoincrement x -> flip foldMap x $ \(SequenceName sName) ->
      "nextval(" <> sqlSingleQuoted sName <> "::regclass)"


-- 
-- This function also overlaps with beam-migrate functionalities.
renderDataType :: ColumnType -> Text
renderDataType = \case
  SqlStdType stdType -> renderStdType stdType
  -- text-based enum types
  DbEnumeration (EnumerationName _) _ ->
    renderDataType (SqlStdType (AST.DataTypeChar True Nothing Nothing))
  -- Json types
  PgSpecificType PgJson -> toS $ displaySyntax Pg.pgJsonType
  PgSpecificType PgJsonB -> toS $ displaySyntax Pg.pgJsonbType
  -- Range types
  PgSpecificType PgRangeInt4 -> toS $ Pg.rangeName @Pg.PgInt4Range
  PgSpecificType PgRangeInt8 -> toS $ Pg.rangeName @Pg.PgInt8Range
  PgSpecificType PgRangeNum -> toS $ Pg.rangeName @Pg.PgNumRange
  PgSpecificType PgRangeTs -> toS $ Pg.rangeName @Pg.PgTsRange
  PgSpecificType PgRangeTsTz -> toS $ Pg.rangeName @Pg.PgTsTzRange
  PgSpecificType PgRangeDate -> toS $ Pg.rangeName @Pg.PgDateRange
  -- UUID
  PgSpecificType PgUuid -> toS $ displaySyntax Pg.pgUuidType
  -- enumerations
  PgSpecificType (PgEnumeration (EnumerationName ty)) -> ty
  -- oid
  PgSpecificType PgOid -> "oid"

evalMigration :: Monad m => Migration m -> m (Either MigrationError [WithPriority Edit])
evalMigration m = do
  (a, s) <- runStateT (runExceptT m) mempty
  case a of
    Left e -> pure (Left e)
    Right () -> pure (Right s)

-- | Create the migration from a 'Diff'.
createMigration :: Monad m => Diff -> Migration m
createMigration (Left e) = throwError (DiffFailed e)
createMigration (Right edits) = ExceptT $ do
  put edits
  pure (Right ())

-- | Prints the migration to stdout. Useful for debugging and diagnostic.
printMigration :: MonadIO m => Migration m -> m ()
printMigration m = do
  showMigration m >>= liftIO . putStrLn

-- | Pretty-prints the migration. Useful for debugging and diagnostic.
showMigration :: MonadIO m => Migration m -> m String
showMigration m = do
  (a, sortedEdits) <- fmap sortEdits <$> runStateT (runExceptT m) mempty
  case a of
    Left e -> liftIO $ throwIO e
    Right () -> return $ unlines $ map displaySyntax $ editsToPgSyntax sortedEdits

printMigrationIO :: Migration Pg.Pg -> IO ()
printMigrationIO mig = Pg.runBeamPostgres (undefined :: Pg.Connection) $ printMigration mig

editToSqlCommand :: Edit -> Pg.PgCommandSyntax
editToSqlCommand = Pg.PgCommandSyntax Pg.PgCommandTypeDdl . toSqlSyntax

prettyEditSQL :: Edit -> Text
prettyEditSQL = T.pack . displaySyntax . Pg.fromPgCommand . editToSqlCommand

prettyEditActionDescription :: EditAction -> Text
prettyEditActionDescription = T.unwords . \case
  EditAction_Automatic ea -> case ea of
    TableAdded tblName table ->
      ["create table:", qt tblName, "\n", pshow' table]
    RenameConstraint tblName oldConstraint newConstraint ->
      ["constraint ", qn oldConstraint, " on table ", qt tblName," renamed to: ", qn newConstraint]
    TableRemoved tblName ->
      ["remove table:", qt tblName]
    PrimaryKeyAdded tblName tableConstraint constraintOptions ->
      ["add table constraint to:", qt tblName, "\n", pshow' tableConstraint, " ", pshow' constraintOptions]
    UniqueConstraintAdded tblName tableConstraint constraintOptions ->
      ["add table constraint to:", qt tblName, "\n", pshow' tableConstraint, " ", pshow' constraintOptions]
    ForeignKeyAdded tblName tableConstraint constraintOptions ->
      ["add table constraint to:", qt tblName, "\n", pshow' tableConstraint, " ", pshow' constraintOptions]
    TableConstraintRemoved tblName tableConstraint ->
      ["remove table constraint from:", qt tblName, "\n", pshow' tableConstraint]
    ColumnAdded tblName colName column ->
      ["add column:", qc colName, ", from:", qt tblName, "\n", pshow' column]
    ColumnRemoved tblName colName ->
      ["remove column:", qc colName, ", from:", qt tblName]
    ColumnTypeChanged tblName colName oldColumnType newColumnType ->
      [ "change type of column:",
        qc colName,
        "in table:",
        qt tblName,
        "\nfrom:",
        renderDataType oldColumnType,
        "\nto:",
        renderDataType newColumnType
      ]
    ColumnNullableChanged tblName colName nullConstr ->
      ["column:", qq tblName colName, " chanted to ", pshow' nullConstr]
    ColumnDefaultChanged tblName colName dfltConstr ->
      ["column:", qq tblName colName, " default changed to ", pshow' dfltConstr]
    EnumTypeAdded eName enumeration ->
      ["add enum type:", enumName eName, pshow' enumeration]
    EnumTypeRemoved eName ->
      ["remove enum type:", enumName eName]
    EnumTypeValueAdded eName newValue insertionOrder insertedAt ->
      [ "add enum value to enum:",
        enumName eName,
        ", value:",
        newValue,
        ", with order:",
        pshow' insertionOrder,
        ", at pos",
        insertedAt
      ]
    SequenceAdded sequenceName sequence0 ->
      ["add sequence:", qs sequenceName, pshow' sequence0]
    SequenceRenamed sequenceName sequence0 ->
      ["renamed sequence:", qs sequenceName, " to:", qs sequence0]
    SequenceRemoved sequenceName ->
      ["remove sequence:", qs sequenceName]
<<<<<<< HEAD
    SequenceSetOwner sequenceName sequence0 ->
      ["alter sequence:", qs sequenceName, pshow' sequence0]
=======
  EditAction_Manual ea -> case ea of
    ColumnRenamed tblName oldName newName ->
      [ "rename column in table:",
        qt tblName,
        "\nfrom:",
        qc oldName,
        "\nto:",
        qc newName
      ]
>>>>>>> c0401485
  where
    q t = "'" <> t <> "'"
    qt = q . tableName
    qc = q . columnName
    qs = q . seqName
    qn = q . unConsraintName
    qq t c = qt t <> "." <> qc c

    pshow' :: Show a => a -> Text
    pshow' = LT.toStrict . PS.pShow

prettyPrintEdits :: [WithPriority Edit] -> IO ()
prettyPrintEdits edits = putStrLn $ T.unpack $ T.unlines $ fmap (prettyEditSQL . fst . unPriority) (sortEdits edits)

-- | Compare the existing schema in the database with the expected
-- schema in Haskell and try to edit the existing schema as necessary
tryRunMigrationsWithEditUpdate
  :: ( Generic (db (DatabaseEntity be db))
     , Generic (db (AnnotatedDatabaseEntity be db))
     , Database be db
     , GZipDatabase be
        (AnnotatedDatabaseEntity be db)
        (AnnotatedDatabaseEntity be db)
        (DatabaseEntity be db)
        (Rep (db (AnnotatedDatabaseEntity be db)))
        (Rep (db (AnnotatedDatabaseEntity be db)))
        (Rep (db (DatabaseEntity be db)))
     , GSchema be db '[] (Rep (db (AnnotatedDatabaseEntity be db)))
     )
  => AnnotatedDatabaseSettings be db
  -> Pg.Connection
  -> IO ()
tryRunMigrationsWithEditUpdate annotatedDb conn = do

    let expectedHaskellSchema = fromAnnotatedDbSettings annotatedDb (Proxy @'[])

    actualDatabaseSchema <- getSchema conn

    case fmap sortEdits $ diff expectedHaskellSchema actualDatabaseSchema of
      Left err -> do
        putStrLn "Error detecting database migration requirements: "
        print err
      Right [] ->
        putStrLn "No database migration required, continuing startup."
      Right edits -> do
        putStrLn "Database migration required, attempting..."
<<<<<<< HEAD
        -- forM_ edits (print . fst . unPriority)
        putStrLn $ T.unpack $ T.unlines $ fmap (prettyEditSQL . fst . unPriority) edits
=======
        prettyPrintEdits edits
>>>>>>> c0401485

        try (runMigrationWithEditUpdate Prelude.id conn expectedHaskellSchema) >>= \case
          Left (e :: SomeException) ->
            error $ "Database migration error: " <> displayException e
          Right _ ->
            pure ()

-- | Compute the `Diff` consisting of the steps that would be taken to migrate from the current actual
-- database schema to the given one, without actually performing the migration.
calcMigrationSteps
  :: ( Generic (db (DatabaseEntity be db))
     , (Generic (db (AnnotatedDatabaseEntity be db)))
     , Database be db
     , (GZipDatabase be
         (AnnotatedDatabaseEntity be db)
         (AnnotatedDatabaseEntity be db)
         (DatabaseEntity be db)
         (Rep (db (AnnotatedDatabaseEntity be db)))
         (Rep (db (AnnotatedDatabaseEntity be db)))
         (Rep (db (DatabaseEntity be db)))
       )
     , (GSchema be db '[] (Rep (db (AnnotatedDatabaseEntity be db))))
     )
  => AnnotatedDatabaseSettings be db
  -> Pg.Connection
  -> IO Diff
calcMigrationSteps annotatedDb conn = do
    let expectedHaskellSchema = fromAnnotatedDbSettings annotatedDb (Proxy @'[])
    actualDatabaseSchema <- getSchema conn
    pure $ diff expectedHaskellSchema actualDatabaseSchema<|MERGE_RESOLUTION|>--- conflicted
+++ resolved
@@ -717,10 +717,8 @@
       ["renamed sequence:", qs sequenceName, " to:", qs sequence0]
     SequenceRemoved sequenceName ->
       ["remove sequence:", qs sequenceName]
-<<<<<<< HEAD
     SequenceSetOwner sequenceName sequence0 ->
       ["alter sequence:", qs sequenceName, pshow' sequence0]
-=======
   EditAction_Manual ea -> case ea of
     ColumnRenamed tblName oldName newName ->
       [ "rename column in table:",
@@ -730,7 +728,6 @@
         "\nto:",
         qc newName
       ]
->>>>>>> c0401485
   where
     q t = "'" <> t <> "'"
     qt = q . tableName
@@ -777,12 +774,7 @@
         putStrLn "No database migration required, continuing startup."
       Right edits -> do
         putStrLn "Database migration required, attempting..."
-<<<<<<< HEAD
-        -- forM_ edits (print . fst . unPriority)
-        putStrLn $ T.unpack $ T.unlines $ fmap (prettyEditSQL . fst . unPriority) edits
-=======
         prettyPrintEdits edits
->>>>>>> c0401485
 
         try (runMigrationWithEditUpdate Prelude.id conn expectedHaskellSchema) >>= \case
           Left (e :: SomeException) ->
