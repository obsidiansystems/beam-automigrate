{-# LANGUAGE LambdaCase #-}
{-# LANGUAGE MultiWayIf #-}
{-# LANGUAGE RecordWildCards #-}
{-# LANGUAGE ScopedTypeVariables #-}
{-# LANGUAGE ViewPatterns #-}
{-# LANGUAGE FlexibleContexts #-}
{-# LANGUAGE RankNTypes #-}

{-# OPTIONS_GHC -fno-warn-orphans #-}

module Database.Beam.AutoMigrate.Postgres
  ( getSchema,
  )
where

import Control.Monad.State
import Data.Bits (shiftR, (.&.))
import Data.ByteString (ByteString)
import Data.Foldable (asum, foldlM)
import Data.Map (Map)
import qualified Data.Map.Strict as M
import Data.Maybe (fromMaybe)
import qualified Data.Set as S
import Data.String
import Data.Text (Text)
import qualified Data.Text as T
import qualified Data.Text.Encoding as TE
import qualified Data.Vector as V
import Database.Beam.AutoMigrate.Types
import Database.Beam.Backend.SQL hiding (tableName)
import qualified Database.Beam.Backend.SQL.AST as AST
import qualified Database.PostgreSQL.Simple as Pg
import Database.PostgreSQL.Simple.FromField (FromField (..), fromField, returnError)
import Database.PostgreSQL.Simple.FromRow (FromRow (..), field)
import qualified Database.PostgreSQL.Simple.TypeInfo.Static as Pg
import qualified Database.PostgreSQL.Simple.Types as Pg

import Database.Beam.AutoMigrate.Parser (parseDefaultExpr)

--
-- Necessary types to make working with the underlying raw SQL a bit more pleasant
--

data SqlRawOtherConstraintType
  = SQL_raw_pk
  | SQL_raw_unique
  deriving (Show, Eq)

data SqlOtherConstraint = SqlOtherConstraint
  { sqlCon_name :: ConstraintName,
    sqlCon_constraint_type :: SqlRawOtherConstraintType,
    sqlCon_table :: TableName,
    sqlCon_fk_colums :: V.Vector ColumnName
  }
  deriving (Show, Eq)

instance Pg.FromRow SqlOtherConstraint where
  fromRow =
    SqlOtherConstraint <$> fmap ConstraintName field
      <*> field
      <*> fmap TableName field
      <*> fmap (V.map ColumnName) field

data SqlForeignConstraint = SqlForeignConstraint
  { sqlFk_constraint_name :: ConstraintName,
    sqlFk_self_schema :: Text,
    -- | the table that has the foreign key constraint on it.
    sqlFk_self_table :: TableName,
    sqlFk_self_columns :: V.Vector ColumnName,
    sqlFk_foreign_schema :: Text,
    -- | the table mentioned after the REFERENCES kewyord in the foregn key constraintj
    sqlFk_foreign_table :: TableName,
    sqlFk_foreign_columns :: V.Vector ColumnName
  }
  deriving (Show, Eq)

instance Pg.FromRow SqlForeignConstraint where
  fromRow =
    SqlForeignConstraint
      <$> fmap ConstraintName field
      <*> field
      <*> fmap TableName field
      <*> fmap (V.map ColumnName) field
      <*> field
      <*> fmap TableName field
      <*> fmap (V.map ColumnName) field

instance FromField TableName where
  fromField f dat = TableName <$> fromField f dat

instance FromField ColumnName where
  fromField f dat = ColumnName <$> fromField f dat

instance FromField SqlRawOtherConstraintType where
  fromField f dat = do
    t :: String <- fromField f dat
    case t of
      "p" -> pure SQL_raw_pk
      "u" -> pure SQL_raw_unique
      _ -> returnError Pg.ConversionFailed f t

--
-- Postgres queries to extract the schema out of the DB
--

-- | A SQL query to select all user's queries, skipping any beam-related tables (i.e. leftovers from
-- beam-migrate, for example).
userTablesQ :: Pg.Query
userTablesQ =
  fromString $
    unlines
      [ "SELECT cl.oid, relname FROM pg_catalog.pg_class \"cl\" join pg_catalog.pg_namespace \"ns\" ",
        "on (ns.oid = relnamespace) where nspname = any (current_schemas(false)) and relkind='r' ",
        "and relname NOT LIKE 'beam_%'"
      ]

-- | Get information about default values for /all/ tables.
defaultsQ :: Pg.Query
defaultsQ =
  fromString $
    unlines
      [ "SELECT col.table_name::text, col.column_name::text, col.column_default::text, col.data_type::text ",
        "FROM information_schema.columns col ",
        "WHERE col.column_default IS NOT NULL ",
        "AND col.table_schema NOT IN('information_schema', 'pg_catalog') ",
        "ORDER BY col.table_name"
      ]

-- | Get information about columns for this table. Due to the fact this is a query executed for /each/
-- table, is important this is as light as possible to keep the performance decent.
tableColumnsQ :: Pg.Query
tableColumnsQ =
  fromString $
    unlines
      [ "SELECT attname, atttypid, atttypmod, attnotnull, pg_catalog.format_type(atttypid, atttypmod) ",
        "FROM pg_catalog.pg_attribute att ",
        "WHERE att.attrelid=? AND att.attnum>0 AND att.attisdropped='f' "
      ]

-- | Get the enumeration data for all enum types in the database.
enumerationsQ :: Pg.Query
enumerationsQ =
  fromString $
    unlines
      [ "SELECT t.typname, t.oid, array_agg(e.enumlabel ORDER BY e.enumsortorder)",
        "FROM pg_enum e JOIN pg_type t ON t.oid = e.enumtypid",
        "GROUP BY t.typname, t.oid"
      ]

-- | Get the sequence data for all sequence types in the database.
sequencesQ :: Pg.Query
sequencesQ = fromString $ unlines
  [ "SELECT"
  , "  seqclass.relname,"
  , "  subselect.table_name,"
  , "  subselect.column_name"
  , "FROM pg_class AS seqclass"
  , "LEFT OUTER JOIN ("
  , "  SELECT"
  , "    depclass.relname AS table_name,"
  , "    attrib.attname   AS column_name,"
  , "    dep.objid AS dep_objid"
  , "  FROM pg_depend AS dep"
  , "  JOIN pg_class AS depclass"
  , "    ON ( dep.refobjid = depclass.relfilenode )"
  , "  JOIN pg_attribute AS attrib"
  , "    ON ( attrib.attnum = dep.refobjsubid"
  , "    AND attrib.attrelid = dep.refobjid )"
  , "  ) AS subselect"
  , "  ON ( seqclass.relfilenode = subselect.dep_objid )"
  , "WHERE  seqclass.relkind = 'S'"
  ]


-- | Return all foreign key constraints for /all/ 'Table's.
-- SEE: https://dba.stackexchange.com/a/218969
foreignKeysQ :: Pg.Query
foreignKeysQ =
  fromString $
    unlines
<<<<<<< HEAD
      [ "SELECT c.conname                                 AS constraint_name,",
        -- "   c.contype                                     AS constraint_type,",
        "   sch.nspname                                   AS self_schema,",
        "   tbl.relname                                   AS self_table,",
        "   ARRAY_AGG(col.attname ORDER BY u.attposition) AS self_columns,",
        "   f_sch.nspname                                 AS foreign_schema,",
        "   f_tbl.relname                                 AS foreign_table,",
        "   ARRAY_AGG(f_col.attname ORDER BY f_u.attposition) AS foreign_columns",
        "FROM pg_constraint c",
        "       LEFT JOIN LATERAL UNNEST(c.conkey) WITH ORDINALITY AS u(attnum, attposition) ON TRUE",
        "       LEFT JOIN LATERAL UNNEST(c.confkey) WITH ORDINALITY AS f_u(attnum, attposition) ON f_u.attposition = u.attposition",
        "       JOIN pg_class tbl ON tbl.oid = c.conrelid",
        "       JOIN pg_namespace sch ON sch.oid = tbl.relnamespace",
        "       LEFT JOIN pg_attribute col ON (col.attrelid = tbl.oid AND col.attnum = u.attnum)",
        "       LEFT JOIN pg_class f_tbl ON f_tbl.oid = c.confrelid",
        "       LEFT JOIN pg_namespace f_sch ON f_sch.oid = f_tbl.relnamespace",
        "       LEFT JOIN pg_attribute f_col ON (f_col.attrelid = f_tbl.oid AND f_col.attnum = f_u.attnum)",
        "WHERE c.contype = 'f'",
        "GROUP BY constraint_name, c.contype, self_schema, self_table, foreign_schema, foreign_table",
        "ORDER BY self_schema, self_table"
=======
      [ "SELECT kcu.table_name::text as foreign_table,",
        "       rel_kcu.table_name::text as primary_table,",
        "       array_agg(kcu.column_name::text ORDER BY kcu.position_in_unique_constraint)::text[] as fk_columns,",
        "       array_agg(rel_kcu.column_name::text ORDER BY rel_kcu.ordinal_position)::text[] as pk_columns,",
        "       kcu.constraint_name as cname",
        "FROM information_schema.table_constraints tco",
        "JOIN information_schema.key_column_usage kcu",
        "          on tco.constraint_schema = kcu.constraint_schema",
        "          and tco.constraint_name = kcu.constraint_name",
        "JOIN information_schema.referential_constraints rco",
        "          on tco.constraint_schema = rco.constraint_schema",
        "          and tco.constraint_name = rco.constraint_name",
        "JOIN information_schema.key_column_usage rel_kcu",
        "          on rco.unique_constraint_schema = rel_kcu.constraint_schema",
        "          and rco.unique_constraint_name = rel_kcu.constraint_name",
        "          and kcu.ordinal_position = rel_kcu.ordinal_position",
        "GROUP BY foreign_table, primary_table, cname"
>>>>>>> c0401485
      ]

-- | Return /all other constraints that are not FKs/ (i.e. 'PRIMARY KEY', 'UNIQUE', etc) for all the tables.
otherConstraintsQ :: Pg.Query
otherConstraintsQ =
  fromString $
    unlines
      [ "SELECT c.conname                                AS constraint_name,",
        "  c.contype                                     AS constraint_type,",
        "  tbl.relname                                   AS \"table\",",
        "  ARRAY_AGG(col.attname ORDER BY u.attposition) AS columns",
        "FROM pg_constraint c",
        "     JOIN LATERAL UNNEST(c.conkey) WITH ORDINALITY AS u(attnum, attposition) ON TRUE",
        "     JOIN pg_class tbl ON tbl.oid = c.conrelid",
        "     JOIN pg_namespace sch ON sch.oid = tbl.relnamespace",
        "     JOIN pg_attribute col ON (col.attrelid = tbl.oid AND col.attnum = u.attnum)",
        "WHERE c.contype = 'u' OR c.contype = 'p'",
        "GROUP BY constraint_name, constraint_type, \"table\"",
        "ORDER BY c.contype"
      ]

-- | Return all \"action types\" for /all/ the constraints.
referenceActionsQ :: Pg.Query
referenceActionsQ =
  fromString $
    unlines
      [ "SELECT c.conname, c. confdeltype, c.confupdtype FROM ",
        "(SELECT r.conrelid, r.confrelid, unnest(r.conkey) AS conkey, unnest(r.confkey) AS confkey, r.conname, r.confupdtype, r.confdeltype ",
        "FROM pg_catalog.pg_constraint r WHERE r.contype = 'f') AS c ",
        "INNER JOIN pg_attribute a_parent ON a_parent.attnum = c.confkey AND a_parent.attrelid = c.confrelid ",
        "INNER JOIN pg_class cl_parent ON cl_parent.oid = c.confrelid ",
        "INNER JOIN pg_namespace sch_parent ON sch_parent.oid = cl_parent.relnamespace ",
        "INNER JOIN pg_attribute a_child ON a_child.attnum = c.conkey AND a_child.attrelid = c.conrelid ",
        "INNER JOIN pg_class cl_child ON cl_child.oid = c.conrelid ",
        "INNER JOIN pg_namespace sch_child ON sch_child.oid = cl_child.relnamespace ",
        "WHERE sch_child.nspname = current_schema() ORDER BY c.conname "
      ]

-- | Connects to a running PostgreSQL database and extract the relevant 'Schema' out of it.
getSchema :: Pg.Connection -> IO Schema
getSchema conn = do
  allTableConstraints <- getAllConstraints conn
  allDefaults <- getAllDefaults conn
  enumerationData <- Pg.fold_ conn enumerationsQ mempty getEnumeration
  sequences <- Pg.fold_ conn sequencesQ mempty getSequence
  tables <-
    Pg.fold_ conn userTablesQ mempty (getTable allDefaults enumerationData allTableConstraints)
  pure $ Schema tables (M.fromList $ M.elems enumerationData) sequences
  where
    getEnumeration ::
      Map Pg.Oid (EnumerationName, Enumeration) ->
      (Text, Pg.Oid, V.Vector Text) ->
      IO (Map Pg.Oid (EnumerationName, Enumeration))
    getEnumeration allEnums (enumName, oid, V.toList -> vals) =
      pure $ M.insert oid (EnumerationName enumName, Enumeration vals) allEnums

    getSequence ::
      Sequences ->
      (Text, Maybe Text, Maybe Text) ->
      IO Sequences
    getSequence allSeqs (seqName, tNames, cNames) = do
      let seqOwner = Sequence <$> fmap TableName tNames <*> fmap ColumnName cNames
      pure $ M.insert (SequenceName seqName) seqOwner allSeqs

    getTable ::
      AllDefaults ->
      Map Pg.Oid (EnumerationName, Enumeration) ->
      AllTableConstraints ->
      Tables ->
      (Pg.Oid, Text) ->
      IO Tables
    getTable allDefaults enumData allTableConstraints allTables (oid, TableName -> tName) = do
      pgColumns <- Pg.query conn tableColumnsQ (Pg.Only oid)
      newTable <-
        Table (fromMaybe noTableConstraints (M.lookup tName allTableConstraints))
          <$> foldlM (getColumns tName enumData allDefaults) mempty pgColumns
      pure $ M.insert tName newTable allTables

    getColumns ::
      TableName ->
      Map Pg.Oid (EnumerationName, Enumeration) ->
      AllDefaults ->
      Columns ->
      (ByteString, Pg.Oid, Int, Bool, ByteString) ->
      IO Columns
    getColumns tName enumData defaultData c (attname, atttypid, atttypmod, attnotnull, format_type) = do
      -- /NOTA BENE(adn)/: The atttypmod - 4 was originally taken from 'beam-migrate'
      -- (see: https://github.com/tathougies/beam/blob/d87120b58373df53f075d92ce12037a98ca709ab/beam-postgres/Database/Beam/Postgres/Migrate.hs#L343)
      -- but there are cases where this is not correct, for example in the case of bitstrings.
      -- See for example: https://stackoverflow.com/questions/52376045/why-does-atttypmod-differ-from-character-maximum-length
      let mbPrecision =
            if
                | atttypmod == -1 -> Nothing
                | Pg.typoid Pg.bit == atttypid -> Just atttypmod
                | Pg.typoid Pg.varbit == atttypid -> Just atttypmod
                | otherwise -> Just (atttypmod - 4)

      let columnName = ColumnName (TE.decodeUtf8 attname)

      let mbDefault = do
            x <- M.lookup tName defaultData
            M.lookup columnName x

      case asum
        [ -- pgSerialTyColumnType atttypid mbDefault,
          pgTypeToColumnType atttypid mbPrecision,
          pgEnumTypeToColumnType enumData atttypid
        ] of
        Just cType -> do
          let nullConstraint = if attnotnull then NotNull else Null
          let newColumn = Column cType $ ColumnConstraints nullConstraint mbDefault
          pure $ M.insert columnName newColumn c
        Nothing ->
          fail $
            "Couldn't convert pgType "
              <> show format_type
              <> " of field "
              <> show attname
              <> " into a valid ColumnType."

--
-- Postgres type mapping
--

pgEnumTypeToColumnType ::
  Map Pg.Oid (EnumerationName, Enumeration) ->
  Pg.Oid ->
  Maybe ColumnType
pgEnumTypeToColumnType enumData oid =
  (\(n, _) -> PgSpecificType (PgEnumeration n)) <$> M.lookup oid enumData

-- XXX: I don't understand how this comes to a different answer to pgTypeToColumnType
-- pgSerialTyColumnType ::
--   Pg.Oid ->
--   Maybe ColumnConstraint ->
--   Maybe ColumnType
-- pgSerialTyColumnType oid (Just (Default d)) = do
--   guard $ (Pg.typoid Pg.int4 == oid && "nextval" `T.isInfixOf` d && "seq" `T.isInfixOf` d)
--   pure $ SqlStdType intType
-- pgSerialTyColumnType _ _ = Nothing

-- | Tries to convert from a Postgres' 'Oid' into 'ColumnType'.
-- Mostly taken from [beam-migrate](Database.Beam.Postgres.Migrate).
pgTypeToColumnType :: Pg.Oid -> Maybe Int -> Maybe ColumnType
pgTypeToColumnType oid width
  | Pg.typoid Pg.int2 == oid =
    Just (SqlStdType smallIntType)
  | Pg.typoid Pg.int4 == oid =
    Just (SqlStdType intType)
  | Pg.typoid Pg.int8 == oid =
    Just (SqlStdType bigIntType)
  | Pg.typoid Pg.bpchar == oid =
    Just (SqlStdType $ charType (fromIntegral <$> width) Nothing)
  | Pg.typoid Pg.varchar == oid =
    Just (SqlStdType $ varCharType (fromIntegral <$> width) Nothing)
  | Pg.typoid Pg.bit == oid =
    Just (SqlStdType $ bitType (fromIntegral <$> width))
  | Pg.typoid Pg.varbit == oid =
    Just (SqlStdType $ varBitType (fromIntegral <$> width))
  | Pg.typoid Pg.numeric == oid =
    let decimals = fromMaybe 0 width .&. 0xFFFF
        prec = (fromMaybe 0 width `shiftR` 16) .&. 0xFFFF
     in case (prec, decimals) of
          (0, 0) -> Just (SqlStdType $ numericType Nothing)
          (p, 0) -> Just (SqlStdType $ numericType $ Just (fromIntegral p, Nothing))
          _ -> Just (SqlStdType $ numericType (Just (fromIntegral prec, Just (fromIntegral decimals))))
  | Pg.typoid Pg.float4 == oid =
    Just (SqlStdType realType)
  | Pg.typoid Pg.float8 == oid =
    Just (SqlStdType doubleType)
  | Pg.typoid Pg.date == oid =
    Just (SqlStdType dateType)
  | Pg.typoid Pg.text == oid =
    Just (SqlStdType characterLargeObjectType)
  -- I am not sure if this is a bug in beam-core, but both 'characterLargeObjectType' and 'binaryLargeObjectType'
  -- get mapped into 'AST.DataTypeCharacterLargeObject', which yields TEXT, whereas we want the latter to
  -- yield bytea.
  | Pg.typoid Pg.bytea == oid =
    Just (SqlStdType AST.DataTypeBinaryLargeObject)
  | Pg.typoid Pg.bool == oid =
    Just (SqlStdType booleanType)
  | Pg.typoid Pg.time == oid =
    Just (SqlStdType $ timeType Nothing False)
  | Pg.typoid Pg.timestamp == oid =
    Just (SqlStdType $timestampType Nothing False)
  | Pg.typoid Pg.timestamptz == oid =
    Just (SqlStdType $ timestampType Nothing True)
  | Pg.typoid Pg.json == oid =
    -- json types
    Just (PgSpecificType PgJson)
  | Pg.typoid Pg.jsonb == oid =
    Just (PgSpecificType PgJsonB)
  -- range types
  | Pg.typoid Pg.int4range == oid =
    Just (PgSpecificType PgRangeInt4)
  | Pg.typoid Pg.int8range == oid =
    Just (PgSpecificType PgRangeInt8)
  | Pg.typoid Pg.numrange == oid =
    Just (PgSpecificType PgRangeNum)
  | Pg.typoid Pg.tsrange == oid =
    Just (PgSpecificType PgRangeTs)
  | Pg.typoid Pg.tstzrange == oid =
    Just (PgSpecificType PgRangeTsTz)
  | Pg.typoid Pg.daterange == oid =
    Just (PgSpecificType PgRangeDate)
  | Pg.typoid Pg.uuid == oid =
    Just (PgSpecificType PgUuid)
  | Pg.typoid Pg.oid == oid =
    Just (PgSpecificType PgOid)
  | otherwise =
    Nothing

--
-- Constraints discovery
--

type AllTableConstraints = Map TableName TableConstraints

type AllDefaults = Map TableName Defaults

type Defaults = Map ColumnName DefaultConstraint

-- Get all defaults values for /all/ the columns.
-- FIXME(adn) __IMPORTANT:__ This function currently __always_ attach an explicit type annotation to the
-- default value, by reading its 'date_type' field, to resolve potential ambiguities.
-- The reason for this is that we cannot reliably guarantee a convertion between default values are read
-- by postgres and values we infer on the Schema side (using the 'beam-core' machinery). In theory we
-- wouldn't need to explicitly annotate the types before generating a 'Default' constraint on the 'Schema'
-- side, but this doesn't always work. For example, if we **always** specify a \"::numeric\" annotation for
-- an 'Int', Postgres might yield \"-1::integer\" for non-positive values and simply \"-1\" for all the rest.
-- To complicate the situation /even if/ we explicitly specify the cast
-- (i.e. \"SET DEFAULT '?::character varying'), Postgres will ignore this when reading the default back.
-- What we do here is obviously not optimal, but on the other hand it's not clear to me how to solve this
-- in a meaningful and non-invasive way, for a number of reasons:
--

-- * For example \"beam-migrate"\ seems to resort to be using explicit serialisation for the types, although

--   I couldn't find explicit trace if that applies for defaults explicitly.
--   (cfr. the \"Database.Beam.AutoMigrate.Serialization\" module in \"beam-migrate\").
--

-- * Another big problem is __rounding__: For example if we insert as \"double precision\" the following:

--   Default "'-0.22030397057804563'" , Postgres will round the value and return Default "'-0.220303970578046'".
--   Again, it's not clear to me how to prevent the users from shooting themselves here.
--

-- * Another quirk is with dates: \"beam\" renders a date like \'1864-05-10\' (note the single quotes) but

--   Postgres strip those when reading the default value back.
--

-- * Range types are also tricky to infer. 'beam-core' escapes the range type name when rendering its default

--   value, whereas Postgres annotates each individual field and yield the unquoted identifier. Compare:
--   1. Beam:     \""numrange"(0, 2, '[)')\"
--   2. Postgres: \"numrange((0)::numeric, (2)::numeric, '[)'::text)\"
--
getAllDefaults :: Pg.Connection -> IO AllDefaults
getAllDefaults conn = Pg.fold_ conn defaultsQ mempty (\acc -> pure . addDefault acc)
  where
    addDefault :: AllDefaults -> (TableName, ColumnName, Text, Text) -> AllDefaults
    addDefault m (tName, colName, defValue, _dataType) =
      let cleanedDefault = parseDefaultExpr defValue
          entry = M.singleton colName cleanedDefault
       in M.alter
            ( \case
                Nothing -> Just entry
                Just ss -> Just $ ss <> entry
            )
            tName
            m

getAllConstraints :: Pg.Connection -> IO AllTableConstraints
getAllConstraints conn = do
  allActions <- mkActions <$> Pg.query_ conn referenceActionsQ
  allForeignKeys <- Pg.fold_ conn foreignKeysQ mempty (\acc -> pure . addFkConstraint allActions acc)
  Pg.fold_ conn otherConstraintsQ allForeignKeys (\acc -> pure . addOtherConstraint acc)
  where
    addFkConstraint ::
      ReferenceActions ->
      AllTableConstraints ->
      SqlForeignConstraint ->
      AllTableConstraints
    addFkConstraint actions st SqlForeignConstraint {..} = flip execState st $ do
      let columnSet = S.fromList $ zip (V.toList sqlFk_self_columns) (V.toList sqlFk_foreign_columns)
      let (onDelete, onUpdate) =
            case M.lookup sqlFk_constraint_name (getActions actions) of
              Nothing -> (NoAction, NoAction)
              Just a -> (actionOnDelete a, actionOnUpdate a)
      addFKConstraint (sqlFk_self_table)
        (ForeignKey sqlFk_foreign_table columnSet)
        (ForeignKeyConstraintOptions (Just sqlFk_constraint_name) onDelete onUpdate)

    addOtherConstraint ::
      AllTableConstraints ->
      SqlOtherConstraint ->
      AllTableConstraints
    addOtherConstraint st SqlOtherConstraint {..} = flip execState st $ do
      let currentTable = sqlCon_table
      let columnSet = S.fromList . V.toList $ sqlCon_fk_colums
      case sqlCon_constraint_type of
<<<<<<< HEAD
        SQL_raw_unique -> addUniqConstraint currentTable (Unique columnSet) (UniqueConstraintOptions (Just sqlCon_name))
        SQL_raw_pk -> addPKConstraint currentTable (PrimaryKey columnSet) (UniqueConstraintOptions (Just sqlCon_name))
=======
        SQL_raw_unique -> addTableConstraint currentTable (Unique sqlCon_name columnSet)
        SQL_raw_pk -> if S.null columnSet then pure () else
          addTableConstraint currentTable (PrimaryKey sqlCon_name columnSet)
>>>>>>> c0401485

newtype ReferenceActions = ReferenceActions {getActions :: Map ConstraintName Actions}

newtype RefEntry = RefEntry {unRefEntry :: (ConstraintName, ReferenceAction, ReferenceAction)}

mkActions :: [RefEntry] -> ReferenceActions
mkActions = ReferenceActions . M.fromList . map ((\(a, b, c) -> (a, Actions b c)) . unRefEntry)

instance Pg.FromRow RefEntry where
  fromRow =
    fmap
      RefEntry
      ( (,,) <$> fmap ConstraintName field
          <*> fmap mkAction field
          <*> fmap mkAction field
      )

data Actions = Actions
  { actionOnDelete :: ReferenceAction,
    actionOnUpdate :: ReferenceAction
  }

mkAction :: Text -> ReferenceAction
mkAction c = case c of
  "a" -> NoAction
  "r" -> Restrict
  "c" -> Cascade
  "n" -> SetNull
  "d" -> SetDefault
  _ -> error . T.unpack $ "unknown reference action type: " <> c

--
-- Useful combinators to add constraints for a column or table if already there.
--



addFKConstraint :: TableName -> ForeignKey -> ForeignKeyConstraintOptions -> State AllTableConstraints ()
addFKConstraint tName cns cnso = addTableConstraint tName $ noTableConstraints
  { foreignKeyConstraints = M.singleton cns cnso }

addUniqConstraint :: TableName -> Unique -> UniqueConstraintOptions -> State AllTableConstraints ()
addUniqConstraint tName cns cnso = addTableConstraint tName $ noTableConstraints
  { uniqueConstraints = M.singleton cns cnso }

addPKConstraint :: TableName -> PrimaryKeyConstraint -> UniqueConstraintOptions -> State AllTableConstraints ()
addPKConstraint tName cns cnso = addTableConstraint tName $ noTableConstraints
  { primaryKeyConstraint = Just (cns, cnso) }

addTableConstraint ::
  TableName ->
  TableConstraints ->
  State AllTableConstraints ()
addTableConstraint tName cns = modify' $ M.unionWith (<>) (M.singleton tName cns)<|MERGE_RESOLUTION|>--- conflicted
+++ resolved
@@ -178,9 +178,7 @@
 foreignKeysQ =
   fromString $
     unlines
-<<<<<<< HEAD
       [ "SELECT c.conname                                 AS constraint_name,",
-        -- "   c.contype                                     AS constraint_type,",
         "   sch.nspname                                   AS self_schema,",
         "   tbl.relname                                   AS self_table,",
         "   ARRAY_AGG(col.attname ORDER BY u.attposition) AS self_columns,",
@@ -199,25 +197,6 @@
         "WHERE c.contype = 'f'",
         "GROUP BY constraint_name, c.contype, self_schema, self_table, foreign_schema, foreign_table",
         "ORDER BY self_schema, self_table"
-=======
-      [ "SELECT kcu.table_name::text as foreign_table,",
-        "       rel_kcu.table_name::text as primary_table,",
-        "       array_agg(kcu.column_name::text ORDER BY kcu.position_in_unique_constraint)::text[] as fk_columns,",
-        "       array_agg(rel_kcu.column_name::text ORDER BY rel_kcu.ordinal_position)::text[] as pk_columns,",
-        "       kcu.constraint_name as cname",
-        "FROM information_schema.table_constraints tco",
-        "JOIN information_schema.key_column_usage kcu",
-        "          on tco.constraint_schema = kcu.constraint_schema",
-        "          and tco.constraint_name = kcu.constraint_name",
-        "JOIN information_schema.referential_constraints rco",
-        "          on tco.constraint_schema = rco.constraint_schema",
-        "          and tco.constraint_name = rco.constraint_name",
-        "JOIN information_schema.key_column_usage rel_kcu",
-        "          on rco.unique_constraint_schema = rel_kcu.constraint_schema",
-        "          and rco.unique_constraint_name = rel_kcu.constraint_name",
-        "          and kcu.ordinal_position = rel_kcu.ordinal_position",
-        "GROUP BY foreign_table, primary_table, cname"
->>>>>>> c0401485
       ]
 
 -- | Return /all other constraints that are not FKs/ (i.e. 'PRIMARY KEY', 'UNIQUE', etc) for all the tables.
@@ -322,7 +301,7 @@
             M.lookup columnName x
 
       case asum
-        [ -- pgSerialTyColumnType atttypid mbDefault,
+        [ pgSerialTyColumnType atttypid mbDefault, -- TODO Is this necessary
           pgTypeToColumnType atttypid mbPrecision,
           pgEnumTypeToColumnType enumData atttypid
         ] of
@@ -521,14 +500,8 @@
       let currentTable = sqlCon_table
       let columnSet = S.fromList . V.toList $ sqlCon_fk_colums
       case sqlCon_constraint_type of
-<<<<<<< HEAD
         SQL_raw_unique -> addUniqConstraint currentTable (Unique columnSet) (UniqueConstraintOptions (Just sqlCon_name))
-        SQL_raw_pk -> addPKConstraint currentTable (PrimaryKey columnSet) (UniqueConstraintOptions (Just sqlCon_name))
-=======
-        SQL_raw_unique -> addTableConstraint currentTable (Unique sqlCon_name columnSet)
-        SQL_raw_pk -> if S.null columnSet then pure () else
-          addTableConstraint currentTable (PrimaryKey sqlCon_name columnSet)
->>>>>>> c0401485
+        SQL_raw_pk -> if S.null columnSet then return () else addPKConstraint currentTable (PrimaryKey columnSet) (UniqueConstraintOptions (Just sqlCon_name))
 
 newtype ReferenceActions = ReferenceActions {getActions :: Map ConstraintName Actions}
 
