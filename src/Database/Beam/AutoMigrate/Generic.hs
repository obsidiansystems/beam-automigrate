{-# LANGUAGE ConstraintKinds #-}
{-# LANGUAGE DeriveGeneric #-}
{-# LANGUAGE FlexibleContexts #-}
{-# LANGUAGE FlexibleInstances #-}
{-# LANGUAGE MultiParamTypeClasses #-}
{-# LANGUAGE PolyKinds #-}
{-# LANGUAGE RankNTypes #-}
{-# LANGUAGE TypeApplications #-}
{-# LANGUAGE TypeOperators #-}
{-# LANGUAGE UndecidableInstances #-}

{-# OPTIONS_GHC -Wno-unticked-promoted-constructors #-}

module Database.Beam.AutoMigrate.Generic where

import Data.Default.Class (def)
import Data.Bifunctor
import Data.Kind
import qualified Data.List as L
import qualified Data.Map.Strict as M
import Data.Proxy
import qualified Data.Set as S
import Database.Beam.AutoMigrate.Annotated
import Database.Beam.AutoMigrate.Compat
import Database.Beam.AutoMigrate.Types
import Database.Beam.AutoMigrate.Util (pkFieldNames)
import Database.Beam.Schema (PrimaryKey, TableEntity)
import qualified Database.Beam.Schema as Beam
import Database.Beam.Schema.Tables (Beamable (..), dbEntityDescriptor, dbEntityName)
import GHC.Generics
import GHC.TypeLits
import Control.Lens ((^.))

--
--- Machinery to derive a 'Schema' from a 'DatabaseSettings'.
--

class GSchema be db (anns :: [Annotation]) (x :: * -> *) where
  gSchema :: AnnotatedDatabaseSettings be db -> Proxy anns -> x p -> Schema

-- Table-specific classes

class GTables be db (anns :: [Annotation]) (x :: * -> *) where
  gTables :: AnnotatedDatabaseSettings be db -> Proxy anns -> x p -> (Tables, Sequences)

class GTableEntry (be :: *) (db :: DatabaseKind) (anns :: [Annotation]) (tableFound :: Bool) (x :: * -> *) where
  gTableEntries ::
    AnnotatedDatabaseSettings be db ->
    Proxy anns ->
    Proxy tableFound ->
    x p ->
    ([(TableName, Table)], Sequences)

class GTable be db (x :: * -> *) where
  gTable :: AnnotatedDatabaseSettings be db -> x p -> Table

-- Enumerations-specific classes

class GEnums be db x where
  gEnums :: AnnotatedDatabaseSettings be db -> x p -> Enumerations

-- Column-specific classes

-- | Type-level witness of whether or not we have to generate an extra \"SEQUENCE\" in case the table
--  field is a 'SqlSerial'.
data GenSequencesForSerial
  = GenSequences
  | NoGenSequences

class GColumns (genSeqs :: GenSequencesForSerial) (x :: * -> *) where
  gColumns :: Proxy genSeqs -> TableName -> x p -> (Columns, Sequences)

class GTableConstraintColumns be db x where
  gTableConstraintsColumns :: AnnotatedDatabaseSettings be db -> TableName -> x p -> TableConstraints

--
-- Deriving information about 'Schema's
--

instance GSchema be db anns x => GSchema be db anns (D1 f x) where
  gSchema db p (M1 x) = gSchema db p x

instance
  ( Constructor f,
    GTables be db anns x,
    GEnums be db x
  ) =>
  GSchema be db anns (C1 f x)
  where
  gSchema db p (M1 x) =
    let (tables, sequences) = gTables db p x
     in Schema
          { schemaTables = tables,
            schemaEnumerations = gEnums db x,
            schemaSequences = sequences
          }

--
-- Deriving information about 'Enums'.
--

instance GEnums be db x => GEnums be db (D1 f x) where
  gEnums db (M1 x) = gEnums db x

instance GEnums be db x => GEnums be db (C1 f x) where
  gEnums db (M1 x) = gEnums db x

instance (GEnums be db a, GEnums be db b) => GEnums be db (a :*: b) where
  gEnums db (a :*: b) = gEnums db a <> gEnums db b

instance
  ( IsAnnotatedDatabaseEntity be (TableEntity tbl),
    Beam.Table tbl,
    GEnums be db (Rep (TableSchema tbl)),
    Generic (TableSchema tbl)
  ) =>
  GEnums be db (S1 f (K1 R (AnnotatedDatabaseEntity be db (TableEntity tbl))))
  where
  gEnums db (M1 (K1 annEntity)) =
    gEnums db (from (dbAnnotatedSchema (annEntity ^. annotatedDescriptor)))

instance
  {-# OVERLAPS #-}
  (GEnums be db (Rep (sub f)), Generic (sub f)) =>
  GEnums be db (S1 m (K1 R (sub f)))
  where
  gEnums db (M1 (K1 e)) = gEnums db (from e)

instance HasColumnType ty => GEnums be db (S1 f (K1 R (TableFieldSchema tbl ty))) where
  gEnums _ (M1 (K1 _)) = defaultEnums (Proxy @ty)

-- primary-key-wrapped types do not yield any enumerations.

instance GEnums be db (S1 f (K1 R (PrimaryKey tbl1 (TableFieldSchema tbl2)))) where
  gEnums _ (M1 (K1 _)) = mempty

instance GEnums be db (S1 f (K1 R (PrimaryKey tbl1 (g (TableFieldSchema tbl2))))) where
  gEnums _ (M1 (K1 _)) = mempty

--
-- Deriving information about 'Table's.
--

instance GTableEntry be db anns 'False (S1 f x) => GTables be db anns (S1 f x) where
  gTables db p x =
    let (tbls, sqs) = gTableEntries db p (Proxy @ 'False) x
     in (M.fromList tbls, sqs)

instance GTableEntry be db anns tableFound x => GTableEntry be db anns tableFound (S1 f x) where
  gTableEntries db p1 p2 (M1 x) = gTableEntries db p1 p2 x

instance (GTables be db anns a, GTables be db anns b) => GTables be db anns (a :*: b) where
  gTables db p (a :*: b) = gTables db p a <> gTables db p b

mkTableEntryNoFkDiscovery ::
  ( GColumns 'GenSequences (Rep (TableSchema tbl)),
    Generic (TableSchema tbl),
    Beam.Table tbl
  ) =>
  AnnotatedDatabaseEntity be db (TableEntity tbl) ->
  ((TableName, Table), Sequences)
mkTableEntryNoFkDiscovery annEntity =
  let entity = annEntity ^. deannotate
      tName = entity ^. dbEntityDescriptor . dbEntityName
<<<<<<< HEAD
      pks = noTableConstraints {primaryKeyConstraint = Just (PrimaryKey $ S.fromList $ pkFieldNames entity, def)} -- TODO: expose default?
=======
      pkColSet = S.fromList $ pkFieldNames entity
      pks = if S.null pkColSet then mempty else S.singleton (PrimaryKey (tName <> "_pkey") pkColSet)
>>>>>>> c0401485
      (columns, seqs) = gColumns (Proxy @ 'GenSequences) (TableName tName) . from $ dbAnnotatedSchema (annEntity ^. annotatedDescriptor)
      annotatedCons = dbAnnotatedConstraints (annEntity ^. annotatedDescriptor)
   in ((TableName tName, Table (pks <> annotatedCons) columns), seqs)

mkTableEntryFkDiscovery ::
  ( GColumns 'GenSequences (Rep (TableSchema tbl)),
    Generic (TableSchema tbl),
    Beam.Table tbl,
    GTableConstraintColumns be db (Rep (TableSchema tbl))
  ) =>
  AnnotatedDatabaseSettings be db ->
  AnnotatedDatabaseEntity be db (TableEntity tbl) ->
  ((TableName, Table), Sequences)
mkTableEntryFkDiscovery db annEntity =
  let ((tName, table), seqs) = mkTableEntryNoFkDiscovery annEntity
      discoveredCons =
        gTableConstraintsColumns db tName . from $ dbAnnotatedSchema (annEntity ^. annotatedDescriptor)
   in ((tName, table {tableConstraints = discoveredCons <> tableConstraints table}), seqs)

--
-- Automatic FK-discovery algorithm starts here
--
-- The general idea is to carry around a (tableFound :: Bool) type-level witness to be used as we uncons
-- the type-level list. If we find a match, we toggle-off the FK-discovery algorithm, otherwise we don't.

instance
  ( GColumns 'GenSequences (Rep (TableSchema tbl)),
    Generic (TableSchema tbl),
    Beam.Table tbl,
    GTableEntry be db xs (TestTableEqual tbl tbl') (K1 R (AnnotatedDatabaseEntity be db (TableEntity tbl)))
  ) =>
  GTableEntry be db (UserDefinedFk tbl' ': xs) 'False (K1 R (AnnotatedDatabaseEntity be db (TableEntity tbl)))
  where
  gTableEntries _ _ _ (K1 annEntity) = first (: []) (mkTableEntryNoFkDiscovery annEntity)

instance
  ( GColumns 'GenSequences (Rep (TableSchema tbl)),
    Generic (TableSchema tbl),
    Beam.Table tbl
  ) =>
  GTableEntry be db (UserDefinedFk tbl' ': xs) 'True (K1 R (AnnotatedDatabaseEntity be db (TableEntity tbl)))
  where
  gTableEntries _ _ _ (K1 annEntity) = first (: []) (mkTableEntryNoFkDiscovery annEntity)

-- At this point we explored the full list and the previous equality check yielded 'True, which means a
-- match was found. We disable the FK-discovery algorithm.

instance
  ( IsAnnotatedDatabaseEntity be (TableEntity tbl),
    GColumns 'GenSequences (Rep (TableSchema tbl)),
    Generic (TableSchema tbl),
    Beam.Table tbl
  ) =>
  GTableEntry be db '[] 'True (K1 R (AnnotatedDatabaseEntity be db (TableEntity tbl)))
  where
  gTableEntries _ _ _ (K1 annEntity) = first (: []) (mkTableEntryNoFkDiscovery annEntity)

-- At this point we explored the full list and the previous equality check yielded 'False, so we kickoff the
-- automatic FK-discovery algorithm.

instance
  ( IsAnnotatedDatabaseEntity be (TableEntity tbl),
    GColumns 'GenSequences (Rep (TableSchema tbl)),
    Generic (TableSchema tbl),
    Beam.Table tbl,
    GTableConstraintColumns be db (Rep (TableSchema tbl))
  ) =>
  GTableEntry be db '[] 'False (K1 R (AnnotatedDatabaseEntity be db (TableEntity tbl)))
  where
  gTableEntries db Proxy Proxy (K1 annEntity) = first (: []) (mkTableEntryFkDiscovery db annEntity)

-- sub-db support for GTableEntry

instance
  ( Generic (innerDB (AnnotatedDatabaseEntity be outerDB)),
    Beam.Database be innerDB,
    GTableEntry be outerDB xs found (Rep (innerDB (AnnotatedDatabaseEntity be outerDB)))
  ) =>
  GTableEntry be outerDB xs found (K1 R (innerDB (AnnotatedDatabaseEntity be outerDB)))
  where
  gTableEntries outerDB p1 p2 (K1 innerDB) =
    gTableEntries outerDB p1 p2 (from innerDB)

instance GTableEntry be outerDB xs found x => GTableEntry be outerDB xs found (D1 f x) where
  gTableEntries outerDB p1 p2 (M1 x) = gTableEntries outerDB p1 p2 x

instance GTableEntry be outerDB xs found x => GTableEntry be outerDB xs found (C1 f x) where
  gTableEntries outerDB p1 p2 (M1 x) = gTableEntries outerDB p1 p2 x

instance
  (GTableEntry be outerDB xs found a, GTableEntry be outerDB xs found b) =>
  GTableEntry be outerDB xs found (a :*: b)
  where
  gTableEntries outerDB p1 p2 (a :*: b) =
    gTableEntries outerDB p1 p2 a <> gTableEntries outerDB p1 p2 b

-- end of sub-db support for GTableEntry

instance GColumns gseq x => GColumns gseq (D1 f x) where
  gColumns p t (M1 x) = gColumns p t x

instance GTableConstraintColumns be db x => GTableConstraintColumns be db (D1 f x) where
  gTableConstraintsColumns db tbl (M1 x) = gTableConstraintsColumns db tbl x

instance GColumns gseq x => GColumns gseq (C1 f x) where
  gColumns p t (M1 x) = gColumns p t x

instance GTableConstraintColumns be db x => GTableConstraintColumns be db (C1 f x) where
  gTableConstraintsColumns db tbl (M1 x) = gTableConstraintsColumns db tbl x

instance (GColumns p a, GColumns p b) => GColumns p (a :*: b) where
  gColumns p t (a :*: b) = gColumns p t a <> gColumns p t b

instance (GTableConstraintColumns be db a, GTableConstraintColumns be db b) => GTableConstraintColumns be db (a :*: b) where
  gTableConstraintsColumns db tbl (a :*: b) = (gTableConstraintsColumns db tbl a) <> (gTableConstraintsColumns db tbl b)

--
-- Column entries
--

instance HasCompanionSequence ty => GColumns 'GenSequences (S1 m (K1 R (TableFieldSchema tbl ty))) where
  gColumns Proxy t (M1 (K1 (TableFieldSchema name (FieldSchema ty constr)))) =
    case hasCompanionSequence (Proxy @ty) t name of
      Nothing ->
        (M.singleton name (Column ty constr), mempty)
      Just (sq, extraDefault) ->
        ( M.singleton name (Column ty $ constr { columnDefault = Just extraDefault }),
          uncurry (foldMap (\sName -> M.singleton sName . Just)) sq
        )

instance GColumns 'NoGenSequences (S1 m (K1 R (TableFieldSchema tbl ty))) where
  gColumns Proxy _ (M1 (K1 (TableFieldSchema name (FieldSchema ty constr)))) =
    (M.singleton name (Column ty constr), mempty)

gColumnsPK ::
  TableName ->
  S1 m (K1 R (TableFieldSchema tbl ty)) p ->
  (Columns, Sequences)
gColumnsPK _ (M1 (K1 (TableFieldSchema name (FieldSchema ty constr)))) =
  (M.singleton name (Column ty constr), mempty)

instance
  {-# OVERLAPS #-}
  ( GColumns p (Rep (sub f)),
    Generic (sub f)
  ) =>
  GColumns p (S1 m (K1 R (sub f)))
  where
  gColumns p t (M1 (K1 e)) = gColumns p t (from e)

-- If a PrimaryKey is referenced in another table, we do not want to recreate the \"SEQUENCE\" and
-- \"nextval\" default constraint associated with the original field.
instance
  ( GColumns 'NoGenSequences (Rep (PrimaryKey tbl f)),
    Generic (PrimaryKey tbl f),
    Beamable (PrimaryKey tbl)
  ) =>
  GColumns x (S1 m (K1 R (PrimaryKey tbl f)))
  where
  gColumns _ t (M1 (K1 e)) = gColumns (Proxy @NoGenSequences) t (from e)

instance GTableConstraintColumns be db (S1 m (K1 R (TableFieldSchema tbl ty))) where
  gTableConstraintsColumns _db _tbl (M1 (K1 _)) = noTableConstraints

instance
  {-# OVERLAPS #-}
  ( Generic (AnnotatedDatabaseSettings be db),
    Generic (sub f),
    GColumns 'GenSequences (Rep (sub f)),
    GTableConstraintColumns be db (Rep (sub f))
  ) =>
  GTableConstraintColumns be db (S1 m (K1 R (sub f)))
  where
  gTableConstraintsColumns db tname (M1 (K1 e)) =
    gTableConstraintsColumns db tname (from e)

instance
  ( Generic (AnnotatedDatabaseSettings be db),
    Generic (PrimaryKey tbl f),
    GColumns 'NoGenSequences (Rep (PrimaryKey tbl f)),
    GTableLookupSettings sel tbl (Rep (AnnotatedDatabaseSettings be db)),
    m ~ MetaSel sel su ss ds
  ) =>
  GTableConstraintColumns be db (S1 m (K1 R (PrimaryKey tbl f)))
  where
  gTableConstraintsColumns db (TableName tname) (M1 (K1 e)) =
    noTableConstraints { foreignKeyConstraints = 
      case cnames of
        [] -> M.empty -- TODO: if for whatever reason we have no columns in our key, we don't generate a constraint
        ColumnName _ : _ ->
          M.singleton
            ( ForeignKey
                reftname
                (S.fromList (zip (L.sort cnames) (L.sort refcnames)))
            ) def -- TODO: what should the default be?
        }
    where
      cnames :: [ColumnName]
      cnames = M.keys $ fst (gColumns (Proxy @NoGenSequences) (TableName tname) (from e))

      reftname :: TableName
      refcnames :: [ColumnName]
      (reftname, refcnames) = gTableLookupSettings (Proxy @sel) (Proxy @tbl) (from db)

-- We want a type class for the table lookup, because we want to return a
-- value-level table name based on the database settings!

-- | Lookup a table by type in the given DB settings.
--
-- The selector name is only provided for error messages.
--
-- Only returns if the table type is unique.
-- Returns the table name and the column names of its primary key.
class GTableLookupSettings (sel :: Maybe Symbol) (tbl :: TableKind) x where
  gTableLookupSettings :: Proxy sel -> Proxy tbl -> x p -> (TableName, [ColumnName])

-- | Helper class that takes an additional continuation parameter 'k'.
--
-- We treat 'k' as a type-level stack with 'U1' being the empty stack and
-- ':*:' used right-associatively to place items onto the stack.
--
-- The reason we do not use a type-level list here is that we also need
-- a term-level representation of the continuation, and we already have
-- suitable inhabitants for 'U1' and ':*:'.
class GTableLookupTables (sel :: Maybe Symbol) (tbl :: TableKind) (x :: Type -> Type) (k :: Type -> Type) where
  gTableLookupTables :: Proxy sel -> Proxy tbl -> x p -> k p -> (TableName, [ColumnName])

-- | We use this function to continue searching once we've already found
-- a match, and to abort if we find a second match.
class GTableLookupTablesExpectFail (sel :: Maybe Symbol) (tbl :: TableKind) (x :: Type -> Type) (k :: Type -> Type) where
  gTableLookupTablesExpectFail :: Proxy sel -> Proxy tbl -> (TableName, [ColumnName]) -> x p -> k p -> (TableName, [ColumnName])

instance
  (GTableLookupSettings sel tbl x) =>
  GTableLookupSettings sel tbl (D1 f x)
  where
  gTableLookupSettings sel tbl (M1 x) = gTableLookupSettings sel tbl x

instance
  (GTableLookupTables sel tbl x U1) =>
  GTableLookupSettings sel tbl (C1 f x)
  where
  gTableLookupSettings sel tbl (M1 x) = gTableLookupTables sel tbl x U1

instance
  (GTableLookupTables sel tbl x k) =>
  GTableLookupTables sel tbl (S1 f x) k
  where
  gTableLookupTables sel tbl (M1 x) = gTableLookupTables sel tbl x

instance
  ( GTableLookupTables sel tbl a (b :*: k)
  ) =>
  GTableLookupTables sel tbl (a :*: b) k
  where
  gTableLookupTables sel tbl (a :*: b) k = gTableLookupTables sel tbl a (b :*: k)

instance
  (GTableLookupTablesExpectFail sel tbl x k) =>
  GTableLookupTablesExpectFail sel tbl (S1 f x) k
  where
  gTableLookupTablesExpectFail sel tbl r (M1 x) = gTableLookupTablesExpectFail sel tbl r x

instance
  ( GTableLookupTablesExpectFail sel tbl a (b :*: k)
  ) =>
  GTableLookupTablesExpectFail sel tbl (a :*: b) k
  where
  gTableLookupTablesExpectFail sel tbl r (a :*: b) k = gTableLookupTablesExpectFail sel tbl r a (b :*: k)

instance
  ( GTableLookupTable (TestTableEqual tbl tbl') sel tbl k,
    Beamable tbl',
    Beam.Table tbl'
  ) =>
  GTableLookupTables sel tbl (K1 R (AnnotatedDatabaseEntity be db (TableEntity tbl'))) k
  where
  gTableLookupTables sel tbl (K1 annEntity) k =
    let entity = annEntity ^. deannotate
        tname = entity ^. dbEntityDescriptor . dbEntityName
        cnames = pkFieldNames entity
     in gTableLookupTable (Proxy @(TestTableEqual tbl tbl')) sel tbl (TableName tname, cnames) k

-- sub-db support for GTableLookupTables

instance
  ( GTableLookupTables sel tbl (Rep (innerDB (AnnotatedDatabaseEntity be outerDB))) k,
    Beam.Database be innerDB,
    Generic (innerDB (AnnotatedDatabaseEntity be outerDB))
  ) =>
  GTableLookupTables sel tbl (K1 R (innerDB (AnnotatedDatabaseEntity be outerDB))) k
  where
  gTableLookupTables sel tbl (K1 subDB) k =
    gTableLookupTables sel tbl (from subDB) k

instance GTableLookupTables sel tbl x k => GTableLookupTables sel tbl (D1 f x) k where
  gTableLookupTables sel tbl (M1 x) k = gTableLookupTables sel tbl x k

instance GTableLookupTables sel tbl x k => GTableLookupTables sel tbl (C1 f x) k where
  gTableLookupTables sel tbl (M1 x) k = gTableLookupTables sel tbl x k

-- end of sub-db support for GTableLookupTables

instance
  ( GTableLookupTableExpectFail (TestTableEqual tbl tbl') sel tbl k,
    Beamable tbl'
  ) =>
  GTableLookupTablesExpectFail sel tbl (K1 R (AnnotatedDatabaseEntity be db (TableEntity tbl'))) k
  where
  gTableLookupTablesExpectFail sel tbl r (K1 _entity) =
    gTableLookupTableExpectFail (Proxy @(TestTableEqual tbl tbl')) sel tbl r

-- sub-db support for GTableLookupTablesExpectFail

instance
  ( GTableLookupTablesExpectFail sel tbl (Rep (innerDb (AnnotatedDatabaseEntity be outerDb))) k,
    Generic (innerDb (AnnotatedDatabaseEntity be outerDb)),
    Beam.Database be innerDb
  ) =>
  GTableLookupTablesExpectFail sel tbl (K1 R (innerDb (AnnotatedDatabaseEntity be outerDb))) k
  where
  gTableLookupTablesExpectFail sel tbl r (K1 subDB) =
    gTableLookupTablesExpectFail sel tbl r (from subDB)

instance
  ( GTableLookupTablesExpectFail sel tbl x k
  ) =>
  GTableLookupTablesExpectFail sel tbl (D1 f x) k
  where
  gTableLookupTablesExpectFail sel tbl r (M1 x) =
    gTableLookupTablesExpectFail sel tbl r x

instance
  ( GTableLookupTablesExpectFail sel tbl x k
  ) =>
  GTableLookupTablesExpectFail sel tbl (C1 f x) k
  where
  gTableLookupTablesExpectFail sel tbl r (M1 x) =
    gTableLookupTablesExpectFail sel tbl r x

-- end of sub-db support for GTableLookupTablesExpectFail

type family TestTableEqual (tbl1 :: TableKind) (tbl2 :: TableKind) :: Bool where
  TestTableEqual tbl tbl = True
  TestTableEqual _ _ = False

class GTableLookupTable (b :: Bool) (sel :: Maybe Symbol) (tbl :: TableKind) (k :: Type -> Type) where
  gTableLookupTable :: Proxy b -> Proxy sel -> Proxy tbl -> (TableName, [ColumnName]) -> k p -> (TableName, [ColumnName])

class GTableLookupTableExpectFail (b :: Bool) (sel :: Maybe Symbol) (tbl :: TableKind) (k :: Type -> Type) where
  gTableLookupTableExpectFail :: Proxy b -> Proxy sel -> Proxy tbl -> (TableName, [ColumnName]) -> k p -> (TableName, [ColumnName])

instance GTableLookupTable True sel tbl U1 where
  gTableLookupTable _ _ _ r _ = r

type LookupAmbiguous (sel :: Maybe Symbol) (tbl :: TableKind) =
  Text "Could not derive foreign key constraint for " :<>: ShowField sel :<>: Text ","
    :$$: Text "because there are several tables of type `" :<>: ShowType tbl :<>: Text "' in the schema."
    :$$: Text "In this scenario you have to manually disable the FK-discovery algorithm for all the tables "
    :$$: Text "hit by such ambiguity, for example by creating your Schema via: "
    :$$: Text ""
    :$$: Text "fromAnnotatedDbSettings annotatedDB (Proxy @'[ 'UserDefinedFk TBL1, 'UserDefinedFk TBL2, .. ])"
    :$$: Text ""
    :$$: Text "Where `TBL1..n` are types referencing " :<>: ShowType tbl :<>: Text " in the schema."
    :$$: Text "Once done that, you can explicitly provide manual FKs for the tables by using `foreignKeyOnPk` "
    :$$: Text "when annotating your `DatabaseSettings`."

type LookupFailed (sel :: Maybe Symbol) (tbl :: TableKind) =
  Text "Could not derive foreign key constraint for " :<>: ShowField sel :<>: Text ","
    :$$: Text "because there are no tables of type `" :<>: ShowType tbl :<>: Text "' in the schema."
    :$$: Text "This might be because this particular " :<>: ShowField sel :<>: Text " doesn't appear anywhere "
    :$$: Text "in your database, so the FK-discovery mechanism doesn't know how to reach it. Please note that "
    :$$: Text "in presence of nested databases there might be more than one field with the same name referencing "
    :$$: Text "different things. You might want to check you are adding or targeting the correct one."

type family ShowField (sel :: Maybe Symbol) :: ErrorMessage where
  ShowField Nothing = Text "unnamed field"
  ShowField (Just sel) = Text "field `" :<>: Text sel :<>: Text "'"

instance TypeError (LookupAmbiguous sel tbl) => GTableLookupTableExpectFail True sel tbl k where
  gTableLookupTableExpectFail _ _ _ _ _ = error "impossible"

instance (GTableLookupTablesExpectFail sel tbl k ks) => GTableLookupTable True sel tbl (k :*: ks) where
  gTableLookupTable _ sel tbl r (k :*: ks) = gTableLookupTablesExpectFail sel tbl r k ks

instance TypeError (LookupFailed sel tbl) => GTableLookupTable False sel tbl U1 where
  gTableLookupTable _ _ _ _ = error "impossible"

instance GTableLookupTableExpectFail False sel tbl U1 where
  gTableLookupTableExpectFail _ _ _ r _ = r

instance (GTableLookupTablesExpectFail sel tbl k ks) => GTableLookupTableExpectFail False sel tbl (k :*: ks) where
  gTableLookupTableExpectFail _ sel tbl r (k :*: ks) = gTableLookupTablesExpectFail sel tbl r k ks

instance GTableLookupTables sel tbl k ks => GTableLookupTable False sel tbl (k :*: ks) where
  gTableLookupTable _ sel tbl _ (k :*: ks) =
    gTableLookupTables sel tbl k ks<|MERGE_RESOLUTION|>--- conflicted
+++ resolved
@@ -162,12 +162,10 @@
 mkTableEntryNoFkDiscovery annEntity =
   let entity = annEntity ^. deannotate
       tName = entity ^. dbEntityDescriptor . dbEntityName
-<<<<<<< HEAD
-      pks = noTableConstraints {primaryKeyConstraint = Just (PrimaryKey $ S.fromList $ pkFieldNames entity, def)} -- TODO: expose default?
-=======
       pkColSet = S.fromList $ pkFieldNames entity
-      pks = if S.null pkColSet then mempty else S.singleton (PrimaryKey (tName <> "_pkey") pkColSet)
->>>>>>> c0401485
+      pks = if S.null pkColSet
+        then noTableConstraints
+        else noTableConstraints {primaryKeyConstraint = Just (PrimaryKey pkColSet, def)} -- TODO: expose default?
       (columns, seqs) = gColumns (Proxy @ 'GenSequences) (TableName tName) . from $ dbAnnotatedSchema (annEntity ^. annotatedDescriptor)
       annotatedCons = dbAnnotatedConstraints (annEntity ^. annotatedDescriptor)
    in ((TableName tName, Table (pks <> annotatedCons) columns), seqs)
