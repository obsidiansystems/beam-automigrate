name:               beam-automigrate
version:            0.1.3.0
license-file:       LICENSE
build-type:         Simple
cabal-version:      >=1.10
author:             Alfredo Di Napoli, Andres Löh, Well-Typed LLP, and Obsidian Systems LLC
copyright:          2020 Obsidian Systems LLC
maintainer:         maintainer@obsidian.systems
category:           Database
license:            BSD3
license-file:       LICENSE
bug-reports:        https://github.com/obsidiansystems/beam-automigrate/issues
synopsis:           DB migration library for beam, targeting Postgres.
description:
  This package offers an alternative to @<https://hackage.haskell.org/package/beam-migrate beam-migrate>@
  and can be used to migrate a database between different versions of a Haskell schema. It doesn't depend
  on @beam-migrate@ if not transitively (@beam-postgres@ depends on it, for example).
  .
  <<https://i.imgur.com/xuPyUfg.gif>>

extra-source-files:
  README.md
  CHANGELOG.md

tested-with:        GHC ==8.6.5 || ==8.8.4 || ==8.10.7 || ==9.0.2

library
  exposed-modules:
    Database.Beam.AutoMigrate
    Database.Beam.AutoMigrate.Annotated
    Database.Beam.AutoMigrate.BenchUtil
    Database.Beam.AutoMigrate.Compat
    Database.Beam.AutoMigrate.Diff
    Database.Beam.AutoMigrate.Generic
    Database.Beam.AutoMigrate.Postgres
    Database.Beam.AutoMigrate.Schema.Gen
    Database.Beam.AutoMigrate.Types
    Database.Beam.AutoMigrate.Util
    Database.Beam.AutoMigrate.Validity

  hs-source-dirs:     src
  build-depends:
      aeson                 >=1.4.4    && <2.2
    , base                  >=4.9      && <5
    , beam-core             >=0.9      && <0.10
    , beam-postgres         >=0.5      && <0.6
    , bytestring            >=0.10.8.2 && <0.12.0.0
    , containers            >=0.5.9.2  && <0.8.0.0
    , deepseq               >=1.4.4    && <1.6
    , dlist                 >=0.8.0    && <1.1
    , microlens             >=0.4.10   && <0.6
    , mtl                   >=2.2.2    && <2.4
    , postgresql-simple     >=0.5.4    && <0.7.0.0
    , pretty-simple         >=2.2.0    && <4.2
    , QuickCheck            >=2.13     && <2.15
    , quickcheck-instances  >=0.3      && <0.4
    , scientific            >=0.3.6    && <0.5
    , splitmix              >=0.0.3    && <0.2
    , string-conv           >=0.1.2    && <0.3
    , text                  >=1.2.0.0  && <1.3.0.0
    , time                  >=1.8.0    && <2
    , transformers          >=0.5.6    && <0.7
    , uuid                  >=1.3      && <1.4
    , vector                >=0.12.0.3 && <0.13.0.0

  default-language:   Haskell2010
  default-extensions:
    DataKinds
    FlexibleInstances
    GADTs
    KindSignatures
    LambdaCase
    MultiParamTypeClasses
    OverloadedStrings
    ScopedTypeVariables
    TypeApplications
    TypeFamilies

  ghc-options:        -Wall

  if flag(werror)
    ghc-options: -Werror

library beam-automigrate-test-utils
  hs-source-dirs: util
  build-depends:
      base
    , gargoyle-postgresql-connect
    , postgresql-simple
    , resource-pool
    , tasty
  exposed-modules:
    Database.Beam.AutoMigrate.TestUtils
  ghc-options: -Wall

test-suite beam-automigrate-tests
  type:               exitcode-stdio-1.0
  hs-source-dirs:     tests
  main-is:            Main.hs
  other-modules:      Test.Database.Beam.AutoMigrate.Arbitrary
  build-depends:
      base
    , beam-automigrate
    , containers
    , pretty-simple
    , QuickCheck
    , tasty
    , tasty-quickcheck
    , text

  default-language:   Haskell2010
  default-extensions: OverloadedStrings

executable beam-automigrate-integration-tests
  hs-source-dirs:     integration-tests tests
  main-is:            Main.hs
  other-modules:      Test.Database.Beam.AutoMigrate.Arbitrary
                      PostgresqlSyntax.Data.Orphans
  build-depends:
      base
    , beam-automigrate
    , beam-automigrate-test-utils
    , beam-core
    , beam-postgres
    , containers
    , postgresql-simple
    , postgresql-syntax >= 0.4 && <0.5
    , pretty-simple
    , QuickCheck
    , tasty
    , tasty-quickcheck
    , text
    , syb

  ghc-options: -Wall -threaded
  default-language:   Haskell2010
  default-extensions:
    OverloadedStrings
    ScopedTypeVariables

executable beam-automigrate-examples
  hs-source-dirs:     examples
  main-is:            Main.hs
  other-modules:
    Example
    ForeignKeys
    -- SubDatabases -- Sub-database support hasn't been added to beam yet. See https://github.com/adinapoli/beam/commit/a00ea815e74aea666af840dbe75571b8165ca506

  build-depends:
      aeson
    , base
    , beam-automigrate
    , beam-core
    , beam-postgres
    , bytestring
    , postgresql-simple
    , text
    , time

  default-language:   Haskell2010
  default-extensions:
    DataKinds
    DeriveGeneric
    FlexibleContexts
    FlexibleInstances
    MultiParamTypeClasses
    OverloadedStrings
    StandaloneDeriving
    TypeApplications
    TypeFamilies

  ghc-options:        -Wall -O2 -rtsopts -threaded

  if flag(werror)
    ghc-options: -Werror

  if flag(ghcipretty)
    build-depends: pretty-simple

executable beam-automigrate-large-migration-test
  hs-source-dirs:     large-migration-test
  main-is:            Main.hs
  build-depends:
      base
    , beam-automigrate
    , beam-postgres
    , containers
    , postgresql-simple
    , time

  default-language:   Haskell2010
  default-extensions: OverloadedStrings
  ghc-options:        -Wall -O2 -rtsopts -threaded

benchmark beam-automigrate-bench
  type:             exitcode-stdio-1.0
  hs-source-dirs:   bench
  main-is:          Main.hs
  build-depends:
      base
    , beam-automigrate
    , beam-postgres
    , bytestring
    , containers
    , criterion
    , deepseq
    , postgresql-simple
    , QuickCheck
    , splitmix

  default-language: Haskell2010
  ghc-options:      -Wall -O2 -rtsopts -threaded

executable readme
  build-depends:
      base
    , beam-automigrate
    , beam-automigrate-test-utils
    , beam-core
    , beam-postgres
    , postgresql-simple
    , text
  default-language: Haskell2010
  main-is: README.lhs
  ghc-options: -Wall -optL -q -threaded

  if !flag(build-readme)
    buildable: False

flag werror
  description: Enable -Werror during development
  default:     False
  manual:      True

flag ghcipretty
  description: Enable pretty-show for pretty-printing purposes
  default:     False
  manual:      True

<<<<<<< HEAD
flag integration-tests
  description: Enable integration tests that talks to a Postgres DB.
  default:     False
  manual:      True

flag build-readme
  description: Build README.lhs which depends on gargoyle
  default:     False
  manual:      True

=======
>>>>>>> e64c6639
source-repository head
  type: git
  location: https://github.com/obsidiansystems/beam-automigrate<|MERGE_RESOLUTION|>--- conflicted
+++ resolved
@@ -237,7 +237,6 @@
   default:     False
   manual:      True
 
-<<<<<<< HEAD
 flag integration-tests
   description: Enable integration tests that talks to a Postgres DB.
   default:     False
@@ -248,8 +247,6 @@
   default:     False
   manual:      True
 
-=======
->>>>>>> e64c6639
 source-repository head
   type: git
   location: https://github.com/obsidiansystems/beam-automigrate