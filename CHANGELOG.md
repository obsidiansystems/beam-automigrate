--- conflicted
+++ resolved
@@ -1,6 +1,5 @@
 # Revision history for beam-automigrate
 
-<<<<<<< HEAD
 ## UNRELEASED
 
 * Major overhaul in how constraints and sequences are diffed
@@ -11,14 +10,10 @@
   * Foreign keys can now be configured to reference columns that are different from the table's primary key.  in general this feature is much easier to use; passing a function that projects out the desired columns from both tables.
   * foreign keys can now be partially nullable. (see foreignKeyOnNullable)
   * Many instances of database entities being dropped and recreated instead of altered are now supported.
-=======
-## Unreleased
-
 * Add `showMigration`
 * Extend allowable version bounds for aeson and splitmix
 * Add support for postgres' oid column type
 * Add `calcMigrationSteps` function to compute the `Diff` that will be performed by a migration without altering the database.
->>>>>>> c0401485
 
 ## 0.1.2.0
 
